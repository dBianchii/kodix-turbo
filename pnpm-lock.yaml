--- conflicted
+++ resolved
@@ -6234,10 +6234,6 @@
     engines: {node: '>= 14'}
     dev: true
 
-<<<<<<< HEAD
-  /date-fns@3.6.0:
-    resolution: {integrity: sha512-fRHTG8g/Gif+kSh50gaGEdToemgfj74aRX3swtiouboip5JDLAyDE9F11nHMIcvOaXeOC6D7SpNhi7uFyB7Uww==}
-=======
   /data-view-buffer@1.0.1:
     resolution: {integrity: sha512-0lht7OugA5x3iJLOWFhWK/5ehONdprk0ISXqVFn/NFrDu+cuc8iADFrGQz5BnRK7LLU3JmkbXSxaqX+/mXYtUA==}
     engines: {node: '>= 0.4'}
@@ -6265,9 +6261,8 @@
       is-data-view: 1.0.1
     dev: false
 
-  /date-fns@3.3.1:
-    resolution: {integrity: sha512-y8e109LYGgoQDveiEBD3DYXKba1jWf5BA8YU1FL5Tvm0BTdEfy54WLCwnuYWZNnzzvALy/QQ4Hov+Q9RVRv+Zw==}
->>>>>>> cf99d622
+  /date-fns@3.6.0:
+    resolution: {integrity: sha512-fRHTG8g/Gif+kSh50gaGEdToemgfj74aRX3swtiouboip5JDLAyDE9F11nHMIcvOaXeOC6D7SpNhi7uFyB7Uww==}
     dev: false
 
   /dayjs@1.11.10:

--- conflicted
+++ resolved
@@ -12,13 +12,8 @@
         specifier: workspace:^0.1.0
         version: link:tooling/prettier
       '@turbo/gen':
-<<<<<<< HEAD
-        specifier: ^1.12.3
-        version: 1.12.3(@types/node@20.11.19)(typescript@5.3.3)
-=======
         specifier: ^1.12.4
         version: 1.12.4(@types/node@20.11.19)(typescript@5.3.3)
->>>>>>> 648dd833
       prettier:
         specifier: ^3.2.5
         version: 3.2.5
@@ -4528,13 +4523,8 @@
     resolution: {integrity: sha512-vxhUy4J8lyeyinH7Azl1pdd43GJhZH/tP2weN8TntQblOY+A0XbT8DJk1/oCPuOOyg/Ja757rG0CgHcWC8OfMA==}
     dev: true
 
-<<<<<<< HEAD
-  /@turbo/gen@1.12.3(@types/node@20.11.19)(typescript@5.3.3):
-    resolution: {integrity: sha512-BnGUqJMk42YGMVcl3PNE4+lGlbG6cQHDIdIbHnWdyd/Jym/KxSi1IX3xPN2Y1iU3aYfPrSyJtX4/hIWJnllu3w==}
-=======
   /@turbo/gen@1.12.4(@types/node@20.11.19)(typescript@5.3.3):
     resolution: {integrity: sha512-3Z8KZ6Vnc2x6rr8sNJ4QNYpkAttLBfb91uPzDlFDY7vgJg+vfXT8YWyZznVL+19ZixF2C/F4Ucp4/YjG2e1drg==}
->>>>>>> 648dd833
     hasBin: true
     dependencies:
       '@turbo/workspaces': 1.12.4
@@ -4686,7 +4676,6 @@
     dependencies:
       undici-types: 5.26.5
 
-<<<<<<< HEAD
   /@types/node@20.11.17:
     resolution: {integrity: sha512-QmgQZGWu1Yw9TDyAP9ZzpFJKynYNeOvwMJmaxABfieQoVoiVOS6MN1WSpqpRcbeA5+RW82kraAVxCCJg+780Qw==}
     dependencies:
@@ -4699,8 +4688,6 @@
       undici-types: 5.26.5
     dev: true
 
-=======
->>>>>>> 648dd833
   /@types/nodemailer@6.4.14:
     resolution: {integrity: sha512-fUWthHO9k9DSdPCSPRqcu6TWhYyxTBg382vlNIttSe9M7XfsT06y0f24KHXtbnijPGGRIcVvdKHTNikOI6qiHA==}
     dependencies:
@@ -4733,7 +4720,6 @@
 
   /@types/react@18.2.56:
     resolution: {integrity: sha512-NpwHDMkS/EFZF2dONFQHgkPRwhvgq/OAvIaGQzxGSBmaeR++kTg6njr15Vatz0/2VcCEwJQFi6Jf4Q0qBu0rLA==}
-    dependencies:
       '@types/prop-types': 15.7.11
       '@types/scheduler': 0.16.8
       csstype: 3.1.3

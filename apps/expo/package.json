{
  "name": "@kdx/expo",
  "version": "0.1.0",
  "private": true,
  "main": "index.tsx",
  "scripts": {
    "clean": "git clean -xdf .expo .turbo node_modules",
    "dev": "expo start --ios",
    "dev:android": "expo start --android",
    "dev:ios": "expo start --ios",
    "lint": "eslint .",
    "lint:fix": "pnpm lint --fix",
    "type-check": "tsc --noEmit"
  },
  "dependencies": {
    "@expo/metro-config": "^0.7.1",
    "@shopify/flash-list": "1.4.3",
    "@tanstack/react-query": "^4.29.23",
    "@trpc/client": "^10.34.0",
    "@trpc/react-query": "^10.34.0",
    "@trpc/server": "^10.34.0",
    "expo": "^48.0.19",
    "expo-constants": "~14.2.1",
    "expo-linking": "~4.0.1",
    "expo-router": "^1.5.3",
    "expo-splash-screen": "~0.18.2",
    "expo-status-bar": "~1.4.4",
    "nativewind": "^2.0.11",
    "react": "18.2.0",
    "react-dom": "18.2.0",
    "react-native": "0.71.8",
    "react-native-safe-area-context": "4.5.3",
    "react-native-screens": "~3.20.0",
    "superjson": "1.9.1"
  },
  "devDependencies": {
    "@babel/core": "^7.21.8",
    "@babel/preset-env": "^7.21.5",
    "@babel/runtime": "^7.21.5",
    "@expo/config-plugins": "^6.0.2",
    "@kdx/api": "^0.1.0",
    "@kdx/eslint-config": "^0.2.0",
    "@kdx/tailwind-config": "^0.1.0",
    "@types/babel__core": "^7.20.1",
<<<<<<< HEAD
    "@types/react": "^18.2.18",
    "@types/webpack-env": "^1.18.0",
=======
    "@types/react": "^18.2.15",
    "@types/webpack-env": "^1.18.1",
>>>>>>> 4c2125a2
    "babel-plugin-module-resolver": "^5.0.0",
    "eslint": "^8.45.0",
    "postcss": "^8.4.26",
    "tailwindcss": "^3.3.3",
    "typescript": "^5.1.6"
  },
  "eslintConfig": {
    "root": true,
    "extends": [
      "@kdx/eslint-config/base",
      "@kdx/eslint-config/react"
    ]
  }
}<|MERGE_RESOLUTION|>--- conflicted
+++ resolved
@@ -42,13 +42,8 @@
     "@kdx/eslint-config": "^0.2.0",
     "@kdx/tailwind-config": "^0.1.0",
     "@types/babel__core": "^7.20.1",
-<<<<<<< HEAD
     "@types/react": "^18.2.18",
-    "@types/webpack-env": "^1.18.0",
-=======
-    "@types/react": "^18.2.15",
     "@types/webpack-env": "^1.18.1",
->>>>>>> 4c2125a2
     "babel-plugin-module-resolver": "^5.0.0",
     "eslint": "^8.45.0",
     "postcss": "^8.4.26",

{
  "name": "@kdx/expo",
  "version": "0.1.0",
  "private": true,
  "main": "expo-router/entry",
  "scripts": {
    "clean": "git clean -xdf .expo .turbo node_modules",
    "dev": "expo start",
    "dev:android": "expo start --android",
    "dev:ios": "expo start --ios",
    "android": "expo run:android",
    "ios": "expo run:ios",
    "format": "prettier --check . --ignore-path ../../.gitignore",
    "lint": "eslint",
    "typecheck": "tsc --noEmit"
  },
  "dependencies": {
    "@expo/metro-config": "^0.17.6",
    "@shopify/flash-list": "1.6.3",
    "@tanstack/react-query": "^5.32.0",
    "@trpc/client": "11.0.0-rc.359",
    "@trpc/react-query": "11.0.0-rc.359",
    "@trpc/server": "11.0.0-rc.359",
    "expo": "~50.0.14",
<<<<<<< HEAD
    "expo-constants": "~15.4.6",
    "expo-device": "~5.9.4",
=======
    "expo-constants": "~15.4.5",
    "expo-dev-client": "^3.3.11",
>>>>>>> 5e26efae
    "expo-linking": "~6.2.2",
    "expo-notifications": "~0.27.7",
    "expo-router": "~3.4.8",
    "expo-secure-store": "^12.8.1",
    "expo-splash-screen": "~0.26.4",
    "expo-status-bar": "~1.11.1",
    "expo-web-browser": "^12.8.2",
    "nativewind": "~4.0.36",
    "react": "18.2.0",
    "react-dom": "18.2.0",
    "react-native": "~0.73.6",
    "react-native-css-interop": "~0.0.34",
    "react-native-gesture-handler": "~2.14.1",
    "react-native-reanimated": "~3.8.1",
    "react-native-safe-area-context": "~4.8.2",
    "react-native-screens": "~3.29.0",
    "superjson": "2.2.1"
  },
  "devDependencies": {
    "@babel/core": "^7.24.4",
    "@babel/preset-env": "^7.24.4",
    "@babel/runtime": "^7.24.4",
    "@kdx/api": "workspace:*",
    "@kdx/eslint-config": "workspace:*",
    "@kdx/prettier-config": "workspace:*",
    "@kdx/tailwind-config": "workspace:*",
    "@kdx/tsconfig": "workspace:*",
    "@types/babel__core": "^7.20.5",
    "@types/react": "^18.2.78",
    "eslint": "^9.0.0",
    "prettier": "^3.2.5",
    "tailwindcss": "^3.4.1",
    "typescript": "^5.4.5"
  },
  "prettier": "@kdx/prettier-config"
}<|MERGE_RESOLUTION|>--- conflicted
+++ resolved
@@ -22,13 +22,9 @@
     "@trpc/react-query": "11.0.0-rc.359",
     "@trpc/server": "11.0.0-rc.359",
     "expo": "~50.0.14",
-<<<<<<< HEAD
     "expo-constants": "~15.4.6",
     "expo-device": "~5.9.4",
-=======
-    "expo-constants": "~15.4.5",
     "expo-dev-client": "^3.3.11",
->>>>>>> 5e26efae
     "expo-linking": "~6.2.2",
     "expo-notifications": "~0.27.7",
     "expo-router": "~3.4.8",

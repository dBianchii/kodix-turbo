import * as Linking from "expo-linking";
import { useRouter } from "expo-router";
import * as Browser from "expo-web-browser";

import { api } from "./api";
import { getBaseUrl } from "./base-url";
import { deleteToken, setToken } from "./session-store";

export const signIn = async () => {
  const signInUrl = `${getBaseUrl()}/api/auth/signin`;
  const redirectTo = Linking.createURL("/login");
  const result = await Browser.openAuthSessionAsync(
    `${signInUrl}?expo-redirect=${encodeURIComponent(redirectTo)}`,
    redirectTo,
  );

  if (result.type !== "success") return;
  const url = Linking.parse(result.url);
  const sessionToken = String(url.queryParams?.session_token);
  if (!sessionToken) return;

  setToken(sessionToken);
};

export const useUser = () => {
  const { data: session } = api.auth.getSession.useQuery();
  return session?.user ?? null;
};

export const useSignIn = () => {
  const utils = api.useUtils();
  const router = useRouter();

  return async () => {
    await signIn();
    await utils.invalidate();
<<<<<<< HEAD
    // router.replace("/");
=======
    router.replace("/");
>>>>>>> 302d7481
  };
};

export const useSignOut = () => {
  const utils = api.useUtils();
  const signOut = api.auth.signOut.useMutation();
  const router = useRouter();

  return async () => {
    const res = await signOut.mutateAsync();
    if (!res.success) return;
    await deleteToken();
    await utils.invalidate();
    router.replace("/");
  };
};<|MERGE_RESOLUTION|>--- conflicted
+++ resolved
@@ -34,11 +34,7 @@
   return async () => {
     await signIn();
     await utils.invalidate();
-<<<<<<< HEAD
-    // router.replace("/");
-=======
     router.replace("/");
->>>>>>> 302d7481
   };
 };
 

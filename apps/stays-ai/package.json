{
  "name": "@kdx/stays-ai",
  "version": "0.1.0",
  "private": true,
  "scripts": {
    "build": "pnpm with-env next build",
    "clean": "git clean -xdf .next .turbo node_modules",
    "dev": "pnpm with-env next dev",
    "lint": "dotenv -v SKIP_ENV_VALIDATION=1 next lint",
    "lint:fix": "pnpm lint --fix",
    "start": "pnpm with-env next start",
    "type-check": "tsc --noEmit",
    "with-env": "dotenv -e ../../.env --"
  },
  "dependencies": {
    "@svgr/webpack": "^8.0.1",
    "@t3-oss/env-nextjs": "^0.6.0",
    "@tanstack/react-query": "^4.32.6",
    "@tanstack/react-query-devtools": "^4.32.6",
    "@tanstack/react-query-next-experimental": "5.0.0-alpha.80",
    "@trpc/client": "^10.37.1",
    "@trpc/next": "^10.37.1",
    "@trpc/react-query": "^10.37.1",
    "@trpc/server": "^10.37.1",
    "@vercel/analytics": "^1.0.1",
    "ai": "^2.1.32",
    "js-cookie": "^3.0.5",
<<<<<<< HEAD
    "lucide-react": "^0.244.0",
    "next": "^13.4.10",
=======
    "lucide-react": "0.263.1",
    "next": "^13.4.13",
>>>>>>> d387a760
    "react": "18.2.0",
    "react-dom": "18.2.0",
    "react-svg-pan-zoom": "^3.12.1",
    "superjson": "1.9.1",
    "zod": "^3.21.4"
  },
  "devDependencies": {
    "@kdx/api": "^0.1.0",
    "@kdx/eslint-config": "^0.2.0",
    "@kdx/tailwind-config": "^0.1.0",
    "@kdx/ui": "^0.1.0",
    "@types/node": "^18.17.4",
    "@types/react": "^18.2.20",
    "@types/react-dom": "^18.2.7",
    "autoprefixer": "^10.4.14",
    "dotenv-cli": "^7.2.1",
    "eslint": "^8.45.0",
    "postcss": "^8.4.27",
    "tailwindcss": "^3.3.3",
    "typescript": "^5.1.6"
  },
  "eslintConfig": {
    "root": true,
    "extends": [
      "@kdx/eslint-config/base",
      "@kdx/eslint-config/nextjs",
      "@kdx/eslint-config/react"
    ]
  }
}<|MERGE_RESOLUTION|>--- conflicted
+++ resolved
@@ -25,13 +25,8 @@
     "@vercel/analytics": "^1.0.1",
     "ai": "^2.1.32",
     "js-cookie": "^3.0.5",
-<<<<<<< HEAD
-    "lucide-react": "^0.244.0",
-    "next": "^13.4.10",
-=======
     "lucide-react": "0.263.1",
     "next": "^13.4.13",
->>>>>>> d387a760
     "react": "18.2.0",
     "react-dom": "18.2.0",
     "react-svg-pan-zoom": "^3.12.1",

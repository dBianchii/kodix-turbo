--- conflicted
+++ resolved
@@ -60,17 +60,6 @@
             mutate(data);
           })}
         >
-<<<<<<< HEAD
-          {isPending ? (
-            <>
-              <LuLoader2 className="mr-2 h-4 w-4 animate-spin" /> Saving
-            </>
-          ) : (
-            <>Save</>
-          )}
-        </Button>
-      </CardFooter>
-=======
           <CardHeader>
             <CardTitle>Team Name</CardTitle>
             <CardDescription>
@@ -101,7 +90,7 @@
             <Button disabled={isPending}>
               {isPending ? (
                 <>
-                  <Loader2 className="mr-2 h-4 w-4 animate-spin" /> Saving
+                  <LuLoader2 className="mr-2 h-4 w-4 animate-spin" /> Saving
                 </>
               ) : (
                 <>Save</>
@@ -110,7 +99,6 @@
           </CardFooter>
         </form>
       </Form>
->>>>>>> 6e1a7e6a
     </Card>
   );
 }
"use client";

import type { TransitionStartFunction } from "react";
import { useState, useTransition } from "react";
import { signIn } from "next-auth/react";
import { FcGoogle } from "react-icons/fc";
import { LuLoader2 } from "react-icons/lu";
import { RxDiscordLogo } from "react-icons/rx";

import { useI18n, useScopedI18n } from "@kdx/locales/client";
import { Button } from "@kdx/ui/button";
import { Input } from "@kdx/ui/input";
import { Label } from "@kdx/ui/label";

export function SignInButtons({
  searchParams,
}: {
  searchParams?: Record<string, string | undefined>;
}) {
  const [isPending, startTransition] = useTransition();
  const t = useScopedI18n("signin");
  return (
    <>
      <EmailSignIn
        callbackUrl={searchParams?.callbackUrl}
        loading={isPending}
        startTransition={startTransition}
      />
      <div className="relative my-4">
        <div className="absolute inset-0 flex items-center">
          <span className="w-full border-t" />
        </div>
        <div className="relative flex justify-center text-xs uppercase">
          <span className="bg-background px-2 text-muted-foreground">
            {t("Or continue with")}
          </span>
        </div>
      </div>
<<<<<<< HEAD
      <div className="flex flex-col gap-2">
        <GoogleSignIn
          callbackUrl={searchParams?.callbackUrl}
          loading={disabled}
          setLoading={setLoading}
        />
        <DiscordSignIn
          callbackUrl={searchParams?.callbackUrl}
          loading={disabled}
          setLoading={setLoading}
        />
      </div>
=======
      <GoogleSignIn
        callbackUrl={searchParams?.callbackUrl}
        loading={isPending}
        startTransition={startTransition}
      />
>>>>>>> e2238a08
    </>
  );
}

interface SignInButtonsProps {
  callbackUrl?: string;
  loading: boolean;
  startTransition: TransitionStartFunction;
}

function EmailSignIn({
  callbackUrl,
  loading,
  startTransition,
}: SignInButtonsProps) {
  const [email, setEmail] = useState("");
  const t = useScopedI18n("signin");
  return (
    <>
      <Label
        htmlFor="email"
        className="mb-2 block text-sm font-medium text-foreground"
      >
        {t("Your email")}
      </Label>
      <Input
        type="email"
        placeholder="name@email.com"
        id="email"
        name="email"
        onChange={(e) => setEmail(e.target.value)}
      />
      <Button
        variant="default"
        onClick={() => {
          startTransition(async () => {
            await signIn("resend", {
              email,
              callbackUrl,
            });
          });
        }}
        disabled={loading}
        className="mt-4 w-full"
      >
        {t("Sign in")}
        {loading && <LuLoader2 className="ml-2 size-4 animate-spin" />}
      </Button>
    </>
  );
}

function GoogleSignIn({
  callbackUrl,
  loading,
  startTransition,
}: SignInButtonsProps) {
  const t = useI18n();
  return (
    <Button
      className="w-full"
      variant="outline"
      disabled={loading}
      onClick={() => {
        startTransition(async () => {
          await signIn("google", {
            callbackUrl,
          });
        });
      }}
    >
      <FcGoogle className="mr-2 size-4" />
      {t("Sign in with Google")}
    </Button>
  );
}

function DiscordSignIn({
  callbackUrl,
  loading,
  setLoading,
}: SignInButtonsProps) {
  return (
    <Button
      className="w-full"
      variant="outline"
      disabled={loading}
      onClick={async () => {
        setLoading(true);
        await signIn("discord", {
          callbackUrl,
        });
        setLoading(false);
      }}
    >
      <RxDiscordLogo className="mr-2 size-4" />
      Sign in with Discord
    </Button>
  );
}<|MERGE_RESOLUTION|>--- conflicted
+++ resolved
@@ -11,6 +11,8 @@
 import { Button } from "@kdx/ui/button";
 import { Input } from "@kdx/ui/input";
 import { Label } from "@kdx/ui/label";
+
+import { env } from "~/env";
 
 export function SignInButtons({
   searchParams,
@@ -36,26 +38,18 @@
           </span>
         </div>
       </div>
-<<<<<<< HEAD
-      <div className="flex flex-col gap-2">
-        <GoogleSignIn
-          callbackUrl={searchParams?.callbackUrl}
-          loading={disabled}
-          setLoading={setLoading}
-        />
-        <DiscordSignIn
-          callbackUrl={searchParams?.callbackUrl}
-          loading={disabled}
-          setLoading={setLoading}
-        />
-      </div>
-=======
       <GoogleSignIn
         callbackUrl={searchParams?.callbackUrl}
         loading={isPending}
         startTransition={startTransition}
       />
->>>>>>> e2238a08
+      {env.NODE_ENV === "development" && (
+        <DiscordSignIn
+          callbackUrl={searchParams?.callbackUrl}
+          loading={isPending}
+          startTransition={startTransition}
+        />
+      )}
     </>
   );
 }
@@ -136,19 +130,19 @@
 function DiscordSignIn({
   callbackUrl,
   loading,
-  setLoading,
+  startTransition,
 }: SignInButtonsProps) {
   return (
     <Button
       className="w-full"
       variant="outline"
       disabled={loading}
-      onClick={async () => {
-        setLoading(true);
-        await signIn("discord", {
-          callbackUrl,
+      onClick={() => {
+        startTransition(async () => {
+          await signIn("discord", {
+            callbackUrl,
+          });
         });
-        setLoading(false);
       }}
     >
       <RxDiscordLogo className="mr-2 size-4" />

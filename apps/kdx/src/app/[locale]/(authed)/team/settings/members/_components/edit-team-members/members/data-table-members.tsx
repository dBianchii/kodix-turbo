--- conflicted
+++ resolved
@@ -87,12 +87,11 @@
             </div>
             <div className="flex flex-col items-start">
               <span className="font-bold">{info.cell.row.original.name}</span>
-              <span className="text-xs text-muted-foreground">
+              <span className="text-muted-foreground text-xs">
                 {info.cell.row.original.email}
               </span>
             </div>
           </div>
-<<<<<<< HEAD
         ),
         enableSorting: false,
         enableHiding: false,
@@ -102,24 +101,6 @@
         id: "actions",
         cell: function Cell(info) {
           if (info.row.original.id === user.id) return null;
-=======
-          <div className="flex flex-col items-start">
-            <span className="font-bold">{info.cell.row.original.name}</span>
-            <span className="text-muted-foreground text-xs">
-              {info.cell.row.original.email}
-            </span>
-          </div>
-        </div>
-      ),
-      enableSorting: false,
-      enableHiding: false,
-      enableResizing: true,
-    }),
-    columnHelper.display({
-      id: "actions",
-      cell: function Cell(info) {
-        if (info.row.original.id === user.id) return null;
->>>>>>> 96b76f55
 
           return (
             <div className="flex justify-end">

--- conflicted
+++ resolved
@@ -46,13 +46,8 @@
       <Link href={"/apps"}>
         <div className="group outline-muted-foreground/50 flex h-64 flex-col rounded-xl outline-2 outline-dashed">
           <div className="mx-auto my-auto flex flex-col items-center justify-center">
-<<<<<<< HEAD
-            <LuPlusCircle
+            <LuCirclePlus
               className="text-muted-foreground/80 group-hover:text-muted-foreground transition-all group-hover:translate-y-[-4px]"
-=======
-            <LuCirclePlus
-              className="text-muted-foreground/80 transition-all group-hover:translate-y-[-4px] group-hover:text-muted-foreground"
->>>>>>> 7e758350
               size={32}
             />
             <p className="text-muted-foreground/80 font-medium">

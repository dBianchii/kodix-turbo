"use client";

import { useState } from "react";
import { useTranslations } from "next-intl";
import { LuLoader2 } from "react-icons/lu";

import type { RouterOutputs } from "@kdx/api";
import type { User } from "@kdx/auth";
import { Button } from "@kdx/ui/button";
import {
  Credenza,
  CredenzaBody,
  CredenzaContent,
  CredenzaDescription,
  CredenzaFooter,
  CredenzaHeader,
  CredenzaTitle,
  CredenzaTrigger,
} from "@kdx/ui/credenza";
import { DateTimePicker24h } from "@kdx/ui/date-n-time/date-time-picker-24h";
import {
  Form,
  FormControl,
  FormField,
  FormItem,
  FormLabel,
  FormMessage,
  useForm,
} from "@kdx/ui/form";
import { Textarea } from "@kdx/ui/textarea";
import { ZDoCheckoutForShiftInputSchema } from "@kdx/validators/trpc/app/kodixCare";

import { trpcErrorToastDefault } from "~/helpers/miscelaneous";
import { api } from "~/trpc/react";

export function ToggleShiftButton({ user }: { user: User }) {
  const query = api.app.kodixCare.getCurrentShift.useQuery();

  if (!(query.data && !query.data.shiftEndedAt))
    return <StartShiftDialogButton />;

  if (query.data.Caregiver.id === user.id)
    return <DoCheckoutDialogButton currentShift={query.data} />;

  return <StartShiftWarnPreviousPersonDialog />;
}

function StartShiftDialogButton() {
  const [open, setOpen] = useState(false);
  const t = useTranslations();

  const utils = api.useUtils();
  const mutation = api.app.kodixCare.toggleShift.useMutation({
    onSuccess: () => {
      setOpen(false);
      void utils.app.kodixCare.careTask.getCareTasks.invalidate();
      void utils.app.kodixCare.getCurrentShift.invalidate();
    },
    onError: (err) => {
      trpcErrorToastDefault(err);
      return;
    },
  });
  return (
    <Credenza open={open} onOpenChange={setOpen}>
      <CredenzaTrigger asChild>
        <Button size={"sm"}>{t("apps.kodixCare.Start shift")}</Button>
      </CredenzaTrigger>
      <CredenzaContent>
        <CredenzaHeader>
          <CredenzaTitle>{t("apps.kodixCare.Start shift")}</CredenzaTitle>
        </CredenzaHeader>
        <CredenzaBody className="mb-4">
          <CredenzaDescription>
            {t(
              "apps.kodixCare.You are about to start a new shift are you sure",
            )}
          </CredenzaDescription>
        </CredenzaBody>
        <CredenzaFooter className="justify-end">
          <Button
            onClick={() => mutation.mutate()}
            disabled={mutation.isPending}
          >
            {mutation.isPending ? (
              <LuLoader2 className="mx-2 size-4 animate-spin" />
            ) : (
              t("apps.kodixCare.Start new shift")
            )}
          </Button>
        </CredenzaFooter>
      </CredenzaContent>
    </Credenza>
  );
}

function StartShiftWarnPreviousPersonDialog() {
  const [open, setOpen] = useState(false);
  const utils = api.useUtils();

  const mutation = api.app.kodixCare.toggleShift.useMutation({
    onSuccess: () => {
      setOpen(false);
      void utils.app.kodixCare.careTask.getCareTasks.invalidate();
      void utils.app.kodixCare.getCurrentShift.invalidate();
    },
    onError: (err) => {
      trpcErrorToastDefault(err);
    },
  });
  const t = useTranslations();

  return (
    <Credenza open={open} onOpenChange={setOpen}>
      <CredenzaTrigger asChild>
        <Button size={"sm"} variant={"orange"}>
          {t("apps.kodixCare.End previous shift and start new")}
        </Button>
      </CredenzaTrigger>
      <CredenzaContent>
        <CredenzaHeader>
          <CredenzaTitle>
            {t("apps.kodixCare.Previous shift exists")}
          </CredenzaTitle>
        </CredenzaHeader>
        <CredenzaBody>
          <CredenzaDescription>
            {t("apps.kodixCare.Previous shift exists")}{" "}
            {t(
              "apps.kodixCare.are you sure you want to end it and start a new one",
            )}
          </CredenzaDescription>
        </CredenzaBody>
        <CredenzaFooter className="justify-end">
          <Button
            variant={"orange"}
            onClick={() => {
              mutation.mutate();
            }}
            disabled={mutation.isPending}
          >
            {mutation.isPending ? (
              <LuLoader2 className="mx-2 size-4 animate-spin" />
            ) : (
              t("apps.kodixCare.End previous shift and start new")
            )}
          </Button>
        </CredenzaFooter>
      </CredenzaContent>
    </Credenza>
  );
}

function DoCheckoutDialogButton({
  currentShift: _,
}: {
  currentShift: NonNullable<
    RouterOutputs["app"]["kodixCare"]["getCurrentShift"]
  >;
}) {
  const [open, setOpen] = useState(false);
  const utils = api.useUtils();
  const t = useTranslations();

  const form = useForm({
    schema: ZDoCheckoutForShiftInputSchema(t),
    defaultValues: {
      date: new Date(),
    },
  });

  const mutation = api.app.kodixCare.doCheckoutForShift.useMutation({
    onSuccess: () => {
      setOpen(false);
      void utils.app.kodixCare.getCurrentShift.invalidate();
    },
    onError: (err) => {
      trpcErrorToastDefault(err);
    },
  });
  return (
    <Credenza
      open={open}
      onOpenChange={(open) => {
        form.reset();
        setOpen(open);
      }}
    >
      <CredenzaTrigger asChild>
        <Button size={"sm"} variant={"destructive"}>
          {t("apps.kodixCare.Checkout")}
        </Button>
      </CredenzaTrigger>
      <CredenzaContent>
        <CredenzaHeader>
          <CredenzaTitle>{t("apps.kodixCare.Checkout shift")}</CredenzaTitle>
        </CredenzaHeader>
        <CredenzaBody>
          <Form {...form}>
            <form
              className="base flex flex-col gap-4"
              onSubmit={form.handleSubmit((values) => {
                mutation.mutate(values);
              })}
            >
              <CredenzaDescription className="mb-4">
                {t(
                  "You are about to finish your shift and checkout Are you sure",
                )}
              </CredenzaDescription>
              <FormField
                control={form.control}
                name="date"
                render={({ field }) => (
                  <FormItem>
                    <FormControl>
<<<<<<< HEAD
                      <DateTimePicker
                        disabledDate={(date) =>
                          dayjs(date).startOf("day") >
                          dayjs(currentShift.checkIn).startOf("day")
                        }
                        date={field.value}
                        setDate={(date) =>
                          form.setValue("date", date ?? field.value)
                        }
                      />
                    </FormControl>
                    <FormMessage className="w-full" />
                  </FormItem>
                )}
              />
              <FormField
                control={form.control}
                name="notes"
                render={({ field }) => (
                  <FormItem>
                    <FormLabel>
                      {t("apps.kodixCare.Additional notes")}
                    </FormLabel>
                    <FormControl>
                      <Textarea
                        rows={4}
                        {...field}
                        placeholder={t("apps.kodixCare.Additional notes")}
                      />
=======
                      <div className="flex flex-row gap-2">
                        <div className="flex items-center gap-1 pl-4">
                          <DateTimePicker24h
                            date={field.value}
                            setDate={(date) =>
                              form.setValue("date", date ?? field.value)
                            }
                          />
                        </div>
                      </div>
>>>>>>> 6d074524
                    </FormControl>
                    <FormMessage className="w-full" />
                  </FormItem>
                )}
              />
              <CredenzaFooter className="mt-6 justify-end">
                <Button
                  type="submit"
                  disabled={mutation.isPending}
                  variant={"destructive"}
                >
                  {mutation.isPending ? (
                    <LuLoader2 className="mx-2 size-4 animate-spin" />
                  ) : (
                    t("apps.kodixCare.Checkout")
                  )}
                </Button>
              </CredenzaFooter>
            </form>
          </Form>
        </CredenzaBody>
      </CredenzaContent>
    </Credenza>
  );
}<|MERGE_RESOLUTION|>--- conflicted
+++ resolved
@@ -214,12 +214,7 @@
                 render={({ field }) => (
                   <FormItem>
                     <FormControl>
-<<<<<<< HEAD
-                      <DateTimePicker
-                        disabledDate={(date) =>
-                          dayjs(date).startOf("day") >
-                          dayjs(currentShift.checkIn).startOf("day")
-                        }
+                      <DateTimePicker24h
                         date={field.value}
                         setDate={(date) =>
                           form.setValue("date", date ?? field.value)
@@ -244,18 +239,6 @@
                         {...field}
                         placeholder={t("apps.kodixCare.Additional notes")}
                       />
-=======
-                      <div className="flex flex-row gap-2">
-                        <div className="flex items-center gap-1 pl-4">
-                          <DateTimePicker24h
-                            date={field.value}
-                            setDate={(date) =>
-                              form.setValue("date", date ?? field.value)
-                            }
-                          />
-                        </div>
-                      </div>
->>>>>>> 6d074524
                     </FormControl>
                     <FormMessage className="w-full" />
                   </FormItem>

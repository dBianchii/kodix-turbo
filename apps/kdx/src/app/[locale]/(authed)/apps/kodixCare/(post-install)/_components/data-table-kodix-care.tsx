--- conflicted
+++ resolved
@@ -166,7 +166,7 @@
   const utils = api.useUtils();
   const [editDetailsOpen, setEditDetailsOpen] = useState(false);
 
-  const [unlockMoreTasksDialogOpen, setUnlockMoreTasksDialogOpen] =
+  const [unlockMoreTasksCredenzaOpen, setUnlockMoreTasksDialogOpen] =
     useState(false);
 
   const [unlockUpUntil, setUnlockUpUntil] = useState<Date>(new Date());
@@ -364,7 +364,7 @@
     <>
       {currentlyEditingCareTask && (
         <>
-          <EditCareTaskDialog
+          <EditCareTaskCredenza
             task={currentlyEditingCareTask}
             mutation={saveCareTaskMutation}
             open={editDetailsOpen}
@@ -373,15 +373,15 @@
         </>
       )}
 
-      <UnlockMoreTasksDialog
+      <UnlockMoreTasksCredenza
         unlockUpUntil={unlockUpUntil}
-        open={unlockMoreTasksDialogOpen}
+        open={unlockMoreTasksCredenzaOpen}
         setOpen={setUnlockMoreTasksDialogOpen}
       />
       <div className="flex flex-col items-center gap-2 sm:flex-row sm:justify-center">
         <div className="flex gap-2 sm:mr-auto">
           <AddCareTaskDialog />
-          <SyncTasksFromCalendarDialogButton />
+          <SyncTasksFromCalendarCredenzaButton />
         </div>
         <div className="flex gap-2">
           <Button
@@ -526,8 +526,8 @@
   );
 }
 
-function SyncTasksFromCalendarDialogButton() {
-  const [syncDialogOpen, setSyncDialogOpen] = useState(false);
+function SyncTasksFromCalendarCredenzaButton() {
+  const [syncCredenzaOpen, setSyncCredenzaOpen] = useState(false);
 
   const utils = api.useUtils();
   const syncCareTasksFromCalendarMutation =
@@ -543,7 +543,7 @@
     });
   const t = useTranslations();
   return (
-    <Credenza open={syncDialogOpen} onOpenChange={setSyncDialogOpen}>
+    <Credenza open={syncCredenzaOpen} onOpenChange={setSyncCredenzaOpen}>
       <TooltipProvider>
         <Tooltip>
           <TooltipTrigger asChild>
@@ -567,6 +567,9 @@
             )}
           </CredenzaDescription>
         </CredenzaHeader>
+        <div className="flex items-center space-x-2">
+          <div className="grid flex-1 gap-2"></div>
+        </div>
         <CredenzaFooter className="gap-3 sm:justify-between">
           <CredenzaClose asChild>
             <Button type="button" variant="secondary">
@@ -577,7 +580,7 @@
             disabled={syncCareTasksFromCalendarMutation.isPending}
             onClick={async () => {
               await syncCareTasksFromCalendarMutation.mutateAsync();
-              setSyncDialogOpen(false);
+              setSyncCredenzaOpen(false);
             }}
           >
             {syncCareTasksFromCalendarMutation.isPending ? (
@@ -756,7 +759,7 @@
   );
 }
 
-function UnlockMoreTasksDialog({
+function UnlockMoreTasksCredenza({
   unlockUpUntil,
   open,
   setOpen,
@@ -804,7 +807,7 @@
   );
 }
 
-function EditCareTaskDialog({
+function EditCareTaskCredenza({
   task,
   mutation,
   open,
@@ -855,10 +858,9 @@
               setOpen(false);
             })}
           >
-<<<<<<< HEAD
-            <DialogHeader>
-              <DialogTitle>{t("apps.kodixCare.Edit task")}</DialogTitle>
-            </DialogHeader>
+            <CredenzaHeader>
+              <CredenzaTitle>{t("apps.kodixCare.Edit task")}</CredenzaTitle>
+            </CredenzaHeader>
             <div className="mt-6 flex flex-col gap-2 rounded-md border p-4 text-foreground/80">
               <div className="flex items-center gap-2">
                 <span className="text-sm font-semibold">
@@ -883,12 +885,6 @@
               </span>
             </div>
             <div className="grid gap-4 py-4">
-=======
-            <CredenzaHeader>
-              <CredenzaTitle>{t("apps.kodixCare.Edit task")}</CredenzaTitle>
-            </CredenzaHeader>
-            <CredenzaBody className="grid gap-4 py-4">
->>>>>>> 57291035
               <FormField
                 control={form.control}
                 name="doneAt"
@@ -931,7 +927,7 @@
                   </FormItem>
                 )}
               />
-            </CredenzaBody>
+            </div>
             <CredenzaFooter className="mt-6 justify-end">
               <Button disabled={mutation.isPending} type="submit">
                 {t("Save")}

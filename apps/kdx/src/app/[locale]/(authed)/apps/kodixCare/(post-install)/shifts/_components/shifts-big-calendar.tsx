--- conflicted
+++ resolved
@@ -73,26 +73,17 @@
   const t = useTranslations();
   const locale = useLocale() as Locales;
 
-<<<<<<< HEAD
   const query = useCareShiftsData();
-  const mutation = useEditCareShift();
-=======
-  const query = useCareShiftsData(use(initialShifts));
   const { mutate } = useEditCareShift();
->>>>>>> 2d0a16b9
 
   const { selectedEvent, setSelectedEventId, delayed } = useSelectEvent({
     careShiftsData: query.data,
   });
 
   const handleEventChange = useCallback(
-<<<<<<< HEAD
-    async (args: EventInteractionArgs<ShiftEvent>) => {
+    (args: EventInteractionArgs<ShiftEvent>) => {
       if (!query.data) return;
 
-=======
-    (args: EventInteractionArgs<ShiftEvent>) => {
->>>>>>> 2d0a16b9
       const old = query.data.find((shift) => shift.id === args.event.id);
       const overlappingShifts = query.data.filter(
         (shift) =>

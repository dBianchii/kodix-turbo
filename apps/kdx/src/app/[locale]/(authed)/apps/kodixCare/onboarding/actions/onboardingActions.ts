--- conflicted
+++ resolved
@@ -2,12 +2,7 @@
 
 import { revalidatePath } from "next/cache";
 
-<<<<<<< HEAD
-import { kodixCareAppId } from "@kdx/shared";
-import { kodixCareConfigSchema } from "@kdx/validators/db-json";
-=======
 import { kodixCareAppId, kodixCareConfigSchema } from "@kdx/shared";
->>>>>>> 92d3af66
 
 import { action } from "~/helpers/safe-action/safe-action";
 import { api } from "~/trpc/server";

import { kodixCareAppId } from "@kdx/shared";

import { redirectIfAppNotInstalled } from "~/helpers/miscelaneous/serverHelpers";
import DataTableKodixCare from "./_components/data-table-kodix-care";

export default async function KodixCarePage() {
  const user = await redirectIfAppNotInstalled({
    appId: kodixCareAppId,
    customRedirect: "/apps/kodixCare/onboarding",
  });

  return (
<<<<<<< HEAD
    <main className="flex w-full flex-col gap-6 pl-4 pt-4 md:gap-1">
=======
    <main className="flex w-full flex-col gap-6 pt-4 pl-4 md:gap-1">
      {/* <div className="flex w-full items-start border-b md:hidden">
        <SidebarTrigger className="size-6 md:hidden" />
      </div> */}
      {/* <Suspense fallback={<ShiftSkeleton />}>
        <CurrentShift user={user} />
      </Suspense> */}

>>>>>>> 96b76f55
      <DataTableKodixCare user={user} />
    </main>
  );
}<|MERGE_RESOLUTION|>--- conflicted
+++ resolved
@@ -10,9 +10,6 @@
   });
 
   return (
-<<<<<<< HEAD
-    <main className="flex w-full flex-col gap-6 pl-4 pt-4 md:gap-1">
-=======
     <main className="flex w-full flex-col gap-6 pt-4 pl-4 md:gap-1">
       {/* <div className="flex w-full items-start border-b md:hidden">
         <SidebarTrigger className="size-6 md:hidden" />
@@ -21,7 +18,6 @@
         <CurrentShift user={user} />
       </Suspense> */}
 
->>>>>>> 96b76f55
       <DataTableKodixCare user={user} />
     </main>
   );

import { useMemo } from "react";
import { useMutation, useQuery, useQueryClient } from "@tanstack/react-query";

<<<<<<< HEAD
import type { TEditCareShiftInputSchema } from "@kdx/validators/trpc/app/kodixCare";
=======
import type { RouterOutputs } from "@kdx/api";
>>>>>>> 2d0a16b9
import dayjs from "@kdx/dayjs";

import { trpcErrorToastDefault } from "~/helpers/miscelaneous";
import { useTRPC } from "~/trpc/react";

export const useCareShiftsData = () => {
  const trpc = useTRPC();
  const query = useQuery(trpc.app.kodixCare.getAllCareShifts.queryOptions());
  return query;
};

export const useEditCareShift = () => {
  const trpc = useTRPC();
  const queryClient = useQueryClient();
  const mutation = useMutation(
    trpc.app.kodixCare.editCareShift.mutationOptions({
      onMutate: async (newShift) => {
        await queryClient.cancelQueries(
          trpc.app.kodixCare.getAllCareShifts.pathFilter(),
        );
        const previousData = queryClient.getQueryData(
          trpc.app.kodixCare.getAllCareShifts.queryKey(),
        );
        queryClient.setQueryData(
          trpc.app.kodixCare.getAllCareShifts.queryKey(),
          (old) =>
            old?.map((shift) =>
              shift.id === newShift.id
                ? {
                    ...shift,
                    startAt: newShift.startAt
                      ? new Date(newShift.startAt)
                      : shift.startAt,
                    endAt: newShift.endAt
                      ? new Date(newShift.endAt)
                      : shift.endAt,
                  }
                : shift,
            ),
        );
        return { previousData };
      },
      onError: (err, _newShift, context) => {
        trpcErrorToastDefault(err);
        if (context?.previousData) {
          queryClient.setQueryData(
            trpc.app.kodixCare.getAllCareShifts.queryKey(),
            context.previousData,
          );
        }
      },
      onSettled: () => {
        void queryClient.invalidateQueries(
          trpc.app.kodixCare.findOverlappingShifts.pathFilter(),
        );
        void queryClient.invalidateQueries(
          trpc.app.kodixCare.getAllCareShifts.pathFilter(),
        );
      },
    }),
  );

  return mutation;
};

export const useShiftOverlap = ({
  startAt,
  endAt,
  excludeId,
}: {
  startAt: Date | undefined;
  endAt: Date | undefined;
  excludeId?: string;
}) => {
  const trpc = useTRPC();
  const query = useQuery(
    trpc.app.kodixCare.findOverlappingShifts.queryOptions(
      {
        // eslint-disable-next-line @typescript-eslint/no-non-null-assertion
        start: startAt!,
        // eslint-disable-next-line @typescript-eslint/no-non-null-assertion
        end: endAt!,
      },
      {
        enabled: Boolean(
          startAt && endAt && dayjs(startAt).isBefore(dayjs(endAt)),
        ),
      },
    ),
  );

  const overlappingShifts = useMemo(
    () => query.data?.filter((shift) => shift.id !== excludeId),
    [query.data, excludeId],
  );

  return {
    overlappingShifts,
    isChecking: query.isFetching,
  };
};<|MERGE_RESOLUTION|>--- conflicted
+++ resolved
@@ -1,11 +1,6 @@
 import { useMemo } from "react";
 import { useMutation, useQuery, useQueryClient } from "@tanstack/react-query";
 
-<<<<<<< HEAD
-import type { TEditCareShiftInputSchema } from "@kdx/validators/trpc/app/kodixCare";
-=======
-import type { RouterOutputs } from "@kdx/api";
->>>>>>> 2d0a16b9
 import dayjs from "@kdx/dayjs";
 
 import { trpcErrorToastDefault } from "~/helpers/miscelaneous";

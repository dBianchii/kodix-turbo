import { useState } from "react";
import { useMutation, useQueryClient } from "@tanstack/react-query";
import { useTranslations } from "next-intl";
import { LuLoaderCircle, LuLock, LuLockOpen, LuTrash } from "react-icons/lu";

import type { RouterOutputs } from "@kdx/api";
import type { User } from "@kdx/auth";
import { cn } from "@kdx/ui";
import {
  AlertDialog,
  AlertDialogAction,
  AlertDialogCancel,
  AlertDialogContent,
  AlertDialogDescription,
  AlertDialogHeader,
  AlertDialogTitle,
  AlertDialogTrigger,
} from "@kdx/ui/alert-dialog";
import { AvatarWrapper } from "@kdx/ui/avatar-wrapper";
import { Button } from "@kdx/ui/button";
import {
  Credenza,
  CredenzaBody,
  CredenzaContent,
  CredenzaDescription,
  CredenzaFooter,
  CredenzaHeader,
  CredenzaTitle,
} from "@kdx/ui/credenza";
import { DateTimePicker } from "@kdx/ui/date-time-picker";
import {
  Dialog,
  DialogContent,
  DialogFooter,
  DialogHeader,
  DialogTitle,
} from "@kdx/ui/dialog";
import {
  Form,
  FormControl,
  FormField,
  FormItem,
  FormLabel,
  FormMessage,
  useForm,
} from "@kdx/ui/form";
import {
  Select,
  SelectContent,
  SelectItem,
  SelectTrigger,
  SelectValue,
} from "@kdx/ui/select";
import { Textarea } from "@kdx/ui/textarea";
import { toast } from "@kdx/ui/toast";
import { ZEditCareShiftInputSchema } from "@kdx/validators/trpc/app/kodixCare";

import { trpcErrorToastDefault } from "~/helpers/miscelaneous";
import { useTRPC } from "~/trpc/react";
import { useCareShiftsData, useEditCareShift, useShiftOverlap } from "./hooks";
import { WarnOverlappingShifts } from "./warn-overlapping-shifts";

export function EditCareShiftCredenza({
  user,
  careShift,
  careGivers,
  myRoles,
  setCareShift,
}: {
  user: User;
  careShift: RouterOutputs["app"]["kodixCare"]["getAllCareShifts"][number];
  setCareShift: (shiftId: string | null) => void;
  myRoles: RouterOutputs["team"]["appRole"]["getMyRoles"];
  careGivers: RouterOutputs["app"]["kodixCare"]["getAllCaregivers"];
}) {
  const trpc = useTRPC();
  const t = useTranslations();
  const userIsAdmin = myRoles.some((x) => x === "ADMIN");
  const canEdit = careShift.caregiverId === user.id || userIsAdmin;
  const canEditCareGiver = userIsAdmin;

  const [confirmFinishShiftAlertOpen, setConfirmFinishShiftAlertOpen] =
    useState(false);
  const [warnOverlappingShiftsOpen, setWarnOverlappingShiftsOpen] =
    useState(false);

  const mutation = useEditCareShift();
  const form = useForm({
    schema: ZEditCareShiftInputSchema(t),
    defaultValues: {
      finishedByUserId: careShift.finishedByUserId,
      id: careShift.id,
      startAt: careShift.startAt,
      endAt: careShift.endAt,
      careGiverId: careShift.caregiverId,
      checkIn: careShift.checkIn,
      checkOut: careShift.checkOut,
      notes: careShift.notes ?? undefined,
    },
  });
  const queryClient = useQueryClient();
  const deleteCareShiftMutation = useMutation(
    trpc.app.kodixCare.deleteCareShift.mutationOptions({
      onSuccess: () => {
        setCareShift(null);
        toast.success(t("Shift deleted"));
      },
      onError: (err) => trpcErrorToastDefault(err),
      onSettled: () => {
        void queryClient.invalidateQueries(
          trpc.app.kodixCare.getAllCareShifts.pathFilter(),
        );
        void queryClient.invalidateQueries(
          trpc.app.kodixCare.findOverlappingShifts.pathFilter(),
        );
      },
    }),
  );

  const { startAt, endAt } = form.watch();
  const { isChecking, overlappingShifts } = useShiftOverlap({
    startAt,
    endAt,
    excludeId: careShift.id,
  });

  const handleClose = () => {
    form.reset();
    setCareShift(null);
  };

  const handleSendData = async (values: {
    id: string;
    startAt?: Date | undefined;
    endAt?: Date | undefined;
    checkIn?: Date | null | undefined;
    checkOut?: Date | null | undefined;
    notes?: string | undefined;
    careGiverId?: string | undefined;
  }) => {
    await mutation.mutateAsync(values);
    handleClose();
  };

  const isLocked = !!careShift.finishedByUserId;

  return (
    <Credenza open={!!careShift} onOpenChange={handleClose}>
      <CredenzaContent className="max-w-[750px]">
        <ConfirmFinishShiftAlert
          onConfirm={({ finish }) => {
            form.setValue("finishedByUserId", finish ? user.id : null);

            void form.handleSubmit(handleSendData)();
          }}
          isSubmitting={mutation.isPending}
          open={confirmFinishShiftAlertOpen}
          setOpen={setConfirmFinishShiftAlertOpen}
        />
        {overlappingShifts ? (
          <WarnOverlappingShifts
            isSubmitting={mutation.isPending}
            overlaps={overlappingShifts}
            onClickConfirm={() => {
              const { checkIn, checkOut } = form.getValues();
              if (!!checkIn && !!checkOut) {
                setWarnOverlappingShiftsOpen(false);
                setConfirmFinishShiftAlertOpen(true);
                return;
              }
              void form.handleSubmit(handleSendData)();
            }}
            open={warnOverlappingShiftsOpen}
            setOpen={setWarnOverlappingShiftsOpen}
          />
        ) : null}
        <CredenzaHeader className="flex flex-row items-center">
          <div className="mr-2 flex h-full flex-col">
            <Lock isLocked={isLocked} idCareShift={careShift.id} />
          </div>
          <div className="flex flex-col">
            <CredenzaTitle>{t("apps.kodixCare.Edit shift")}</CredenzaTitle>
            <CredenzaDescription>
              {t("apps.kodixCare.Edit shift for")} {careShift.Caregiver.name}
            </CredenzaDescription>
          </div>
        </CredenzaHeader>

        <Form {...form}>
          <form
            onSubmit={form.handleSubmit(async (values) => {
              if (!overlappingShifts) return;
              if (values.startAt && values.endAt) {
                if (
                  overlappingShifts.some(
                    (shift) => shift.Caregiver.id === values.careGiverId,
                  )
                )
                  return form.setError("careGiverId", {
                    message: t(
                      "api.This caregiver already has a shift at this time",
                    ),
                  });

                if (
                  overlappingShifts.length &&
                  form.formState.touchedFields.startAt &&
                  form.formState.touchedFields.endAt
                ) {
                  setWarnOverlappingShiftsOpen(true);
                  return;
                }
              }

              const { checkIn, checkOut } = form.getValues();
              if (!!checkIn && !!checkOut) {
                setWarnOverlappingShiftsOpen(false);
                setConfirmFinishShiftAlertOpen(true);
                return;
              }
              await handleSendData(values);
            })}
            className="space-y-6"
          >
            <CredenzaBody>
              <div
                onClick={() => {
                  if (!isLocked) return;
                  toast.warning(
                    t(
                      "apps.kodixCare.This shift is locked. Unlock it to make changes",
                    ),
                  );
                }}
              >
                <div className="flex flex-col gap-4">
                  <div className="flex flex-col gap-4 sm:flex-row">
                    <div className="flex flex-col gap-4">
                      <FormField
                        control={form.control}
                        name="startAt"
                        render={({ field }) => (
                          <FormItem>
                            <FormLabel>{t("Start")}</FormLabel>
                            <FormControl>
                              <div className="flex flex-row gap-2">
                                <DateTimePicker
                                  disabled={isLocked || !canEdit}
                                  value={field.value}
                                  onChange={(newDate) =>
                                    field.onChange(newDate ?? new Date())
                                  }
                                />
                              </div>
                            </FormControl>
                            <FormMessage />
                          </FormItem>
                        )}
                      />
                      <FormField
                        control={form.control}
                        name="checkIn"
                        render={({ field }) => (
                          <FormItem>
                            <FormLabel>{t("Check in")}</FormLabel>
                            <FormControl>
                              <div className="flex flex-row gap-2">
                                <DateTimePicker
                                  disabled={isLocked || !canEdit}
                                  value={field.value ?? undefined}
                                  onChange={(newDate) =>
                                    field.onChange(newDate ?? null)
                                  }
                                  clearable
                                />
                              </div>
                            </FormControl>
                            <FormMessage />
                          </FormItem>
                        )}
                      />
                    </div>

                    <div className="flex flex-col gap-4">
                      <FormField
                        control={form.control}
                        name="endAt"
                        render={({ field }) => (
                          <FormItem className="flex-1">
                            <FormLabel>{t("End")}</FormLabel>
                            <FormControl>
                              <div className="flex flex-row gap-2">
                                <DateTimePicker
                                  disabled={isLocked || !canEdit}
                                  value={field.value}
                                  onChange={(newDate) =>
                                    field.onChange(newDate ?? new Date())
                                  }
                                />
                              </div>
                            </FormControl>
                            <FormMessage />
                          </FormItem>
                        )}
                      />
                      <FormField
                        control={form.control}
                        name="checkOut"
                        render={({ field }) => (
                          <FormItem>
                            <FormLabel>{t("Check out")}</FormLabel>
                            <FormControl>
                              <div className="flex flex-row gap-2">
                                <DateTimePicker
                                  disabled={isLocked || !canEdit}
                                  clearable
                                  value={field.value ?? undefined}
                                  onChange={(newDate) =>
                                    field.onChange(newDate ?? null)
                                  }
                                />
                              </div>
                            </FormControl>
                            <FormMessage />
                          </FormItem>
                        )}
                      />
                    </div>
                  </div>

                  <div className="flex flex-col gap-4">
                    <FormField
                      control={form.control}
                      name="careGiverId"
                      render={({ field }) => (
                        <FormItem>
                          <FormLabel>{t("Caregiver")}</FormLabel>
                          <Select
                            onValueChange={field.onChange}
                            defaultValue={field.value}
                            value={field.value}
                          >
                            <FormControl>
                              <SelectTrigger
                                disabled={
                                  !canEditCareGiver || !canEdit || isLocked
                                }
                                className="h-auto ps-2 [&>span]:flex [&>span]:items-center [&>span]:gap-2 [&>span_img]:shrink-0"
                              >
                                <SelectValue
                                  placeholder={t("Select a caregiver")}
                                />
                              </SelectTrigger>
                            </FormControl>
                            <SelectContent>
                              {careGivers.map((user) => (
                                <SelectItem
                                  key={user.id}
                                  value={user.id}
                                  className="p-2"
                                >
                                  <div className="flex items-center gap-2">
                                    <AvatarWrapper
                                      className="size-10 rounded-full"
                                      src={user.image ?? ""}
                                      alt={user.name}
                                      fallback={user.name}
                                      width={40}
                                      height={40}
                                    />
                                    <span className="font-medium">
                                      {user.name}
                                    </span>
                                  </div>
                                </SelectItem>
                              ))}
                            </SelectContent>
                          </Select>
                          <FormMessage />
                        </FormItem>
                      )}
                    />
                    <FormField
                      control={form.control}
                      name="notes"
                      render={({ field }) => (
                        <FormItem>
                          <FormLabel>
                            {t("apps.kodixCare.Additional notes")}
                          </FormLabel>

                          <FormControl>
                            <Textarea
                              disabled={isLocked || !canEdit}
                              {...field}
                              placeholder={t("apps.kodixCare.Additional notes")}
                              rows={3}
                            />
                          </FormControl>

                          <FormMessage />
                        </FormItem>
                      )}
                    />
                  </div>
                </div>
              </div>
            </CredenzaBody>
            <CredenzaFooter
              className={cn({
                "flex md:justify-between": !isLocked,
              })}
            >
              {!isLocked && (
                <Button
                  type="button"
                  variant={"destructive"}
                  disabled={!canEdit || deleteCareShiftMutation.isPending}
                  onClick={() => {
                    deleteCareShiftMutation.mutate({
                      id: careShift.id,
                    });
                  }}
                >
                  {deleteCareShiftMutation.isPending ? (
                    <>
                      <LuTrash className="mr-2 size-4" />
                      <LuLoaderCircle className="mr-2 size-4 animate-spin" />
                    </>
                  ) : (
                    <>
                      <LuTrash className="mr-2 size-4" />
                      {t("Delete")}
                    </>
                  )}
                </Button>
              )}

              <Button
                type="submit"
                disabled={
                  mutation.isPending || isChecking || isLocked || !canEdit
                }
              >
                {isChecking || mutation.isPending ? (
                  <>
                    <LuLoaderCircle className="mr-2 size-4 animate-spin" />
                    {isChecking ? t("Checking") : t("Saving")}...
                  </>
                ) : (
                  t("Save")
                )}
              </Button>
            </CredenzaFooter>
          </form>
        </Form>
      </CredenzaContent>
    </Credenza>
  );
}

function ConfirmFinishShiftAlert({
  isSubmitting,
  onConfirm,
  open,
  setOpen,
}: {
  isSubmitting: boolean;
  onConfirm: ({ finish }: { finish: boolean }) => void;
  open: boolean;
  setOpen: (open: boolean) => void;
}) {
  const t = useTranslations();

  return (
    <Dialog open={open} onOpenChange={setOpen}>
      <DialogContent className="gap-4">
        <DialogHeader>
          <DialogTitle>
            {t("apps.kodixCare.Are you sure you want to finish this shift")}
          </DialogTitle>
        </DialogHeader>

        <DialogFooter className="gap-3 sm:justify-between">
          <Button
            variant={"secondary"}
            onClick={() => onConfirm({ finish: false })}
            disabled={isSubmitting}
          >
            {t("No")}
          </Button>
          <Button onClick={() => onConfirm({ finish: true })}>
            {isSubmitting ? (
              <LuLoaderCircle className="mr-2 size-4 animate-spin" />
            ) : (
              t("Yes")
            )}
          </Button>
        </DialogFooter>
      </DialogContent>
    </Dialog>
  );
}

function Lock({
  isLocked,
  idCareShift,
}: {
  isLocked: boolean;
  idCareShift: string;
}) {
  const query = useCareShiftsData([]);
  const mutation = useEditCareShift();
  const t = useTranslations();
  const LockIcon = isLocked ? LuLock : LuLockOpen;

  return (
    <AlertDialog>
      <AlertDialogTrigger asChild>
        <Button
          aria-label="Toggle locked"
          disabled={!isLocked}
          variant={!isLocked ? "ghost" : "secondary"}
          type="button"
        >
          {query.isFetching || mutation.isPending ? (
            <LuLoaderCircle className="size-5 animate-spin" />
          ) : (
            <LockIcon className="size-5" />
          )}
        </Button>
      </AlertDialogTrigger>
      <AlertDialogContent>
        <AlertDialogHeader className="flex flex-row items-center gap-2">
<<<<<<< HEAD
          <LuUnlock className="text-muted-foreground mt-2 size-5" />
=======
          <LuLockOpen className="mt-2 size-5 text-muted-foreground" />
>>>>>>> 7e758350
          <AlertDialogTitle>{t("Unlock shift")}</AlertDialogTitle>
        </AlertDialogHeader>
        <AlertDialogDescription>
          {t("Are you sure you want to unlock this shift")}
        </AlertDialogDescription>
        <DialogFooter>
          <AlertDialogCancel>{t("Cancel")}</AlertDialogCancel>
          <AlertDialogAction
            onClick={async () => {
              await mutation.mutateAsync({
                id: idCareShift,
                finishedByUserId: null,
              });
            }}
          >
            {t("Unlock")}
          </AlertDialogAction>
        </DialogFooter>
      </AlertDialogContent>
    </AlertDialog>
  );
}<|MERGE_RESOLUTION|>--- conflicted
+++ resolved
@@ -532,11 +532,7 @@
       </AlertDialogTrigger>
       <AlertDialogContent>
         <AlertDialogHeader className="flex flex-row items-center gap-2">
-<<<<<<< HEAD
-          <LuUnlock className="text-muted-foreground mt-2 size-5" />
-=======
-          <LuLockOpen className="mt-2 size-5 text-muted-foreground" />
->>>>>>> 7e758350
+          <LuLock className="mt-2 size-5 text-muted-foreground" />
           <AlertDialogTitle>{t("Unlock shift")}</AlertDialogTitle>
         </AlertDialogHeader>
         <AlertDialogDescription>

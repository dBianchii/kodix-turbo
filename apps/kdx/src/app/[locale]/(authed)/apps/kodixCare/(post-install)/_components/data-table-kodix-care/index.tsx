--- conflicted
+++ resolved
@@ -910,11 +910,10 @@
                   {task.description ?? ""}
                 </span>
                 <span className="flex text-xs font-semibold">
-                  <RxCalendar className="mr-2 size-3 text-muted-foreground" />
+                  <LuCalendar className="mr-2 size-3 text-muted-foreground" />
                   {format.dateTime(task.date, "shortWithHours")}
                 </span>
               </div>
-<<<<<<< HEAD
               <div className="grid gap-4 py-4">
                 <FormField
                   control={form.control}
@@ -952,31 +951,6 @@
                             field.onChange(e.target.value);
                           }}
                           value={field.value ?? undefined}
-=======
-
-              <span className="line-clamp-3 text-xs font-semibold">
-                {task.description ?? ""}
-              </span>
-              <span className="flex text-xs font-semibold">
-                <LuCalendar className="mr-2 size-3 text-muted-foreground" />
-                {format.dateTime(task.date, "shortWithHours")}
-              </span>
-            </div>
-            <div className="grid gap-4 py-4">
-              <FormField
-                control={form.control}
-                name="doneAt"
-                render={({ field }) => (
-                  <FormItem>
-                    <FormLabel>{t("Done at")}</FormLabel>
-                    <FormControl>
-                      <div className="flex flex-row gap-2">
-                        <DateTimePicker24h
-                          date={field.value ?? undefined}
-                          setDate={(newDate) =>
-                            field.onChange(newDate ?? new Date())
-                          }
->>>>>>> 9c89f89f
                         />
                       </FormControl>
                       <FormMessage />

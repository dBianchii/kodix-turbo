"use client";

import type { SortingState, VisibilityState } from "@tanstack/react-table";
import type { CareTask } from "node_modules/@kdx/api/src/internal/calendarAndCareTaskCentral";
import { useEffect, useMemo, useState } from "react";
import {
  createColumnHelper,
  flexRender,
  getCoreRowModel,
  getSortedRowModel,
  useReactTable,
} from "@tanstack/react-table";
import { useFormatter, useTranslations } from "next-intl";
import {
  LuAlertCircle,
  LuArrowLeftRight,
  LuCheck,
  LuLoader2,
  LuPlus,
  LuText,
} from "react-icons/lu";
import {
  RxCalendar,
  RxDotsHorizontal,
  RxLockClosed,
  RxTrash,
} from "react-icons/rx";
import { create } from "zustand";

import type { RouterOutputs } from "@kdx/api";
import dayjs from "@kdx/dayjs";
import { Link } from "@kdx/locales/next-intl/navigation";
import { cn } from "@kdx/ui";
import {
  AlertDialog,
  AlertDialogAction,
  AlertDialogCancel,
  AlertDialogContent,
  AlertDialogDescription,
  AlertDialogFooter,
  AlertDialogHeader,
  AlertDialogTitle,
} from "@kdx/ui/alert-dialog";
import { Button, buttonVariants } from "@kdx/ui/button";
import { Checkbox } from "@kdx/ui/checkbox";
import {
  Credenza,
  CredenzaBody,
  CredenzaClose,
  CredenzaContent,
  CredenzaDescription,
  CredenzaFooter,
  CredenzaHeader,
  CredenzaTitle,
  CredenzaTrigger,
} from "@kdx/ui/credenza";
import { DataTableColumnHeader } from "@kdx/ui/data-table/data-table-column-header";
import { DataTableViewOptions } from "@kdx/ui/data-table/data-table-view-options";
import { DateTimePicker24h } from "@kdx/ui/date-n-time/date-time-picker-24h";
import { DateTimePicker } from "@kdx/ui/date-time-picker";
import {
  DropdownMenu,
  DropdownMenuContent,
  DropdownMenuItem,
  DropdownMenuTrigger,
} from "@kdx/ui/dropdown-menu";
import {
  Form,
  FormControl,
  FormDescription,
  FormField,
  FormItem,
  FormLabel,
  FormMessage,
  useForm,
} from "@kdx/ui/form";
import { Input } from "@kdx/ui/input";
import {
  Table,
  TableBody,
  TableCell,
  TableHead,
  TableHeader,
  TableRow,
} from "@kdx/ui/table";
import { Textarea } from "@kdx/ui/textarea";
import { toast } from "@kdx/ui/toast";
import {
  Tooltip,
  TooltipContent,
  TooltipProvider,
  TooltipTrigger,
} from "@kdx/ui/tooltip";
import {
  ZCreateCareTaskInputSchema,
  ZEditCareTaskInputSchema,
} from "@kdx/validators/trpc/app/kodixCare/careTask";

import { trpcErrorToastDefault } from "~/helpers/miscelaneous";
import { api } from "~/trpc/react";
import { DateTimeSelectorWithLeftAndRightArrows } from "./date-time-selector-with-left-and-right-buttons";

type CareTaskOrCalendarTask =
  RouterOutputs["app"]["kodixCare"]["careTask"]["getCareTasks"][number];

const columnHelper = createColumnHelper<CareTaskOrCalendarTask>();

export const useCareTaskStore = create<{
  input: {
    dateStart: Date;
    dateEnd: Date;
  };
  editDetailsOpen: boolean;
  unlockMoreTasksCredenzaWithDateOpen: Date | false;
  setUnlockMoreTasksCredenzaOpenWithDate: (open: Date | false) => void;
  currentlyEditing: CareTask["id"] | undefined;
  setEditDetailsOpen: (open: boolean) => void;
  setCurrentlyEditing: (id: string | undefined) => void;
  onDateChange: (date: Date) => void;
}>((set) => ({
  input: {
    dateStart: dayjs().startOf("day").toDate(),
    dateEnd: dayjs().endOf("day").toDate(),
  },
  onDateChange: (date) =>
    set(() => ({
      input: {
        dateStart: dayjs(date).startOf("day").toDate(),
        dateEnd: dayjs(date).endOf("day").toDate(),
      },
      editDetailsOpen: false,
      unlockMoreTasksCredenzaWithDateOpen: false,
    })),

  editDetailsOpen: false,
  setEditDetailsOpen: (open) => set(() => ({ editDetailsOpen: open })),

  unlockMoreTasksCredenzaWithDateOpen: false,
  setUnlockMoreTasksCredenzaOpenWithDate: (dateOrFalse) =>
    set(() => ({ unlockMoreTasksCredenzaWithDateOpen: dateOrFalse })),

  currentlyEditing: undefined,
  setCurrentlyEditing: (id) => set(() => ({ currentlyEditing: id })),
}));

export default function DataTableKodixCare() {
  const {
    input,
    setEditDetailsOpen,
    editDetailsOpen,
    currentlyEditing,
    setCurrentlyEditing,
    setUnlockMoreTasksCredenzaOpenWithDate,
  } = useCareTaskStore();

  const utils = api.useUtils();
  const [deleteTaskOpen, setDeleteTaskOpen] = useState(false);

  const query = api.app.kodixCare.careTask.getCareTasks.useQuery(input);
  const saveCareTaskMutation =
    api.app.kodixCare.careTask.editCareTask.useMutation({
      onMutate: async (editedCareTask) => {
        // Cancel any outgoing refetches
        // (so they don't overwrite our optimistic update)
        await utils.app.kodixCare.careTask.getCareTasks.cancel();
        // Snapshot the previous value
        const previousCareTasks =
          utils.app.kodixCare.careTask.getCareTasks.getData();

        // Optimistically update to the new value
        utils.app.kodixCare.careTask.getCareTasks.setData(input, (prev) => {
          return prev?.map((x) => {
            if (x.id === editedCareTask.id) {
              if (editedCareTask.doneAt !== undefined)
                x.doneAt = editedCareTask.doneAt;
              if (editedCareTask.details !== undefined)
                x.details = editedCareTask.details;
            }

            return x;
          });
        });

        // Return a context object with the snapshotted value
        return { previousCareTasks };
      },
      // If the mutation fails,
      // use the context returned from onMutate to roll back
      onError: (err, __, context) => {
        utils.app.kodixCare.careTask.getCareTasks.setData(
          input,
          context?.previousCareTasks,
        );
        trpcErrorToastDefault(err);
      },
      // Always refetch after error or success:
      onSettled: () => {
        void utils.app.kodixCare.careTask.getCareTasks.invalidate();
      },
    });

  const isCareTask = (id: CareTaskOrCalendarTask["id"]): id is string => !!id;
  const t = useTranslations();
  const format = useFormatter();

  const columns = useMemo(
    () => [
      columnHelper.accessor("title", {
        header: ({ column }) => (
          <DataTableColumnHeader column={column} className="ml-8">
            {t("Title")}
          </DataTableColumnHeader>
        ),
        cell: (ctx) => {
          return (
            <div className="flex flex-row items-center">
              <div className="w-8">
                {isCareTask(ctx.row.original.id) ? (
                  <Checkbox
                    onClick={(e) => {
                      e.stopPropagation();
                      if (!ctx.row.original.id) return; //Will never happen. its just to make ts happy
                      setCurrentlyEditing(ctx.row.original.id);

                      saveCareTaskMutation.mutate({
                        id: ctx.row.original.id,
                        doneAt: ctx.row.original.doneAt ? null : new Date(),
                      });
                    }}
                    checked={!!ctx.row.original.doneAt}
                    className="size-5"
                  />
                ) : (
                  <RxLockClosed className="size-4" />
                )}
              </div>
              <span className="font-semibold">{ctx.getValue()}</span>
            </div>
          );
        },
      }),
      columnHelper.accessor("date", {
        header: ({ column }) => (
          <DataTableColumnHeader column={column}>
            <RxCalendar className="mr-2 size-4" />
            {t("Date")}
          </DataTableColumnHeader>
        ),
        cell: (ctx) => (
          <div>
            {format.dateTime(ctx.row.original.date, {
              day: "2-digit",
              month: "long",
              year: "numeric",
              hour: "numeric",
              minute: "numeric",
            })}
          </div>
        ),
      }),
      columnHelper.accessor("doneAt", {
        header: ({ column }) => {
          return (
            <DataTableColumnHeader column={column}>
              <LuCheck className="mr-2 size-4 text-green-400" />
              {t("Done at")}
            </DataTableColumnHeader>
          );
        },
        cell: (ctx) => {
          if (!ctx.row.original.id) return null;
          if (!ctx.row.original.doneAt) return null;
          return (
            <div>
              {format.dateTime(ctx.row.original.doneAt, {
                day: "2-digit",
                month: "long",
                year: "numeric",
                hour: "numeric",
                minute: "numeric",
              })}
            </div>
          );
        },
      }),
      columnHelper.accessor("details", {
        header: ({ column }) => (
          <DataTableColumnHeader column={column}>
            <LuText className="mr-2 size-4 text-orange-400" />
            {t("Details")}
          </DataTableColumnHeader>
        ),
        cell: (ctx) => <div>{ctx.row.original.details}</div>,
      }),
      columnHelper.accessor("type", {
        header: ({ column }) => (
          <DataTableColumnHeader column={column}>
            <LuAlertCircle className="mr-2 size-4 text-orange-400" />
            {t("Critical")}
          </DataTableColumnHeader>
        ),
        cell: (ctx) => (
          <div className="flex max-w-sm items-center justify-center">
            {ctx.getValue() === "CRITICAL" ? (
              <LuAlertCircle className="mr-2 size-4 text-orange-400" />
            ) : null}
          </div>
        ),
      }),
      columnHelper.display({
        id: "edit",
        header: () => null,
        cell: (ctx) => {
          if (!isCareTask(ctx.row.original.id)) return null;

          return (
            <div className="space-x-4">
              {/* <Checkbox
              checked={info.row.getIsSelected()}
              onCheckedChange={(value) => info.row.toggleSelected(!!value)}
              aria-label="Select row"
            /> */}
              <DropdownMenu>
                <DropdownMenuTrigger asChild>
                  <Button variant="ghost" className="h-8 w-8 p-0">
                    <span className="sr-only">Open menu</span>
                    <RxDotsHorizontal className="size-4" />
                  </Button>
                </DropdownMenuTrigger>
                <DropdownMenuContent align="start">
                  <DropdownMenuItem
                    onClick={(e) => {
                      e.stopPropagation();
                      if (!isCareTask(ctx.row.original.id)) return; //?Will never happen. its just to make ts happy

                      setCurrentlyEditing(ctx.row.original.id);
                      setDeleteTaskOpen(true);
                    }}
                    className="text-destructive"
                  >
                    <RxTrash className="mr-2 size-4" />
                    {t("Delete")}
                  </DropdownMenuItem>
                </DropdownMenuContent>
              </DropdownMenu>
            </div>
          );
        },
      }),
    ],
    [format, saveCareTaskMutation, setCurrentlyEditing, t],
  );

  const [sorting, setSorting] = useState<SortingState>([]);
  const [columnVisibility, setColumnVisibility] = useState<VisibilityState>({});
  const table = useReactTable({
    data: query.data ?? [],
    columns,
    getCoreRowModel: getCoreRowModel(),
    onSortingChange: setSorting,
    getSortedRowModel: getSortedRowModel(),
    onColumnVisibilityChange: setColumnVisibility,
    state: {
      sorting,
      columnVisibility,
    },
  });

  const currentlyEditingCareTask = useMemo(() => {
    if (!query.data?.length) return undefined;
    return query.data.find((x) => x.id === currentlyEditing) as CareTask;
  }, [currentlyEditing, query.data]);

  return (
    <>
      {currentlyEditingCareTask && (
        <>
          <EditCareTaskCredenza
            task={currentlyEditingCareTask}
            mutation={saveCareTaskMutation}
            open={editDetailsOpen}
            setOpen={setEditDetailsOpen}
          />
          <DeleteCareTaskAlertDialog
            task={currentlyEditingCareTask}
            open={deleteTaskOpen}
            setOpen={setDeleteTaskOpen}
          />
        </>
      )}

      <UnlockMoreTasksCredenza />
      <div className="flex flex-col items-center gap-2 sm:flex-row sm:justify-center">
        <div className="flex gap-2 sm:mr-auto">
          <AddCareTaskCredenzaButton />
          <SyncTasksFromCalendarCredenzaButton />
        </div>

        <DateTimeSelectorWithLeftAndRightArrows />
        <DataTableViewOptions table={table} />
      </div>
      <div className="mt-4 rounded-md border">
        <Table>
          <TableHeader>
            {table.getHeaderGroups().map((headerGroup) => (
              <TableRow key={headerGroup.id}>
                {headerGroup.headers.map((header) => {
                  return (
                    <TableHead key={header.id}>
                      {header.isPlaceholder
                        ? null
                        : flexRender(
                            header.column.columnDef.header,
                            header.getContext(),
                          )}
                    </TableHead>
                  );
                })}
              </TableRow>
            ))}
          </TableHeader>
          <TableBody>
            {!query.isLoading ? (
              table.getRowModel().rows.length ? (
                table.getRowModel().rows.map((row) => (
                  <TableRow
                    key={row.id}
                    onClick={() => {
                      if (!row.original.id) {
                        //If it's locked...
                        if (
                          row.original.date >
                          dayjs().endOf("day").add(1, "day").toDate()
                        )
                          return toast.warning(
                            t(
                              "You cannot unlock tasks that are scheduled for after tomorrow end of day",
                            ),
                          );
                        setUnlockMoreTasksCredenzaOpenWithDate(
                          row.original.date,
                        );
                        return;
                      }

                      setCurrentlyEditing(row.original.id);
                      setEditDetailsOpen(true);
                    }}
                    data-state={row.getIsSelected() && "selected"}
                    className={cn({
                      "bg-muted/30": !row.original.id,
                    })}
                  >
                    {row.getVisibleCells().map((cell) => (
                      <TableCell key={cell.id}>
                        {flexRender(
                          cell.column.columnDef.cell,
                          cell.getContext(),
                        )}
                      </TableCell>
                    ))}
                  </TableRow>
                ))
              ) : (
                <TableRow>
                  <TableCell
                    colSpan={columns.length}
                    className="h-24 text-center"
                  >
                    {t("No results")}
                  </TableCell>
                </TableRow>
              )
            ) : (
              <TableRow>
                <TableCell colSpan={columns.length} className="h-24">
                  <div className="flex h-full items-center justify-center">
                    <LuLoader2 className="h-6 w-6 animate-spin" />
                  </div>
                </TableCell>
              </TableRow>
            )}
          </TableBody>
        </Table>
      </div>
    </>
  );
}

function DeleteCareTaskAlertDialog({
  task,
  open,
  setOpen,
}: {
  task: CareTask;
  open: boolean;
  setOpen: (open: boolean) => void;
}) {
  const t = useTranslations();

  const utils = api.useUtils();

  const mutation = api.app.kodixCare.careTask.deleteCareTask.useMutation({
    onError: trpcErrorToastDefault,
    onSettled: () => {
      void utils.app.kodixCare.careTask.getCareTasks.invalidate();
    },
  });

  return (
    <AlertDialog open={open} onOpenChange={setOpen}>
      <AlertDialogContent>
        <AlertDialogHeader>
          <AlertDialogTitle>{t("Delete task")}</AlertDialogTitle>
          <AlertDialogDescription>
            {t("Are you sure you want to delete this task")}
          </AlertDialogDescription>
        </AlertDialogHeader>
        <AlertDialogFooter>
          <AlertDialogCancel>{t("Cancel")}</AlertDialogCancel>
          <AlertDialogAction
            onClick={() => {
              mutation.mutate({
                id: task.id,
              });
              setOpen(false);
            }}
            className={cn(
              buttonVariants({
                variant: "destructive",
              }),
            )}
          >
            {t("Yes")}
          </AlertDialogAction>
        </AlertDialogFooter>
      </AlertDialogContent>
    </AlertDialog>
  );
}

function SyncTasksFromCalendarCredenzaButton() {
  const [syncCredenzaOpen, setSyncCredenzaOpen] = useState(false);

  const utils = api.useUtils();
  const syncCareTasksFromCalendarMutation =
    api.app.kodixCare.careTask.syncCareTasksFromCalendar.useMutation({
      onSuccess: () => {
        void utils.app.kodixCare.invalidate();
      },
      onError: trpcErrorToastDefault,
      onSettled: () => {
        void utils.app.kodixCare.careTask.getCareTasks.invalidate();
        void utils.app.kodixCare.getCurrentShift.invalidate();
      },
    });
  const t = useTranslations();
  return (
    <Credenza open={syncCredenzaOpen} onOpenChange={setSyncCredenzaOpen}>
      <TooltipProvider>
        <Tooltip>
          <TooltipTrigger asChild>
            <CredenzaTrigger asChild>
              <Button variant="secondary" size="sm" aria-label="Documentation">
                <LuArrowLeftRight className="size-4" />
              </Button>
            </CredenzaTrigger>
          </TooltipTrigger>
          <TooltipContent side="right">
            <p>{t("Sync tasks")}</p>
          </TooltipContent>
        </Tooltip>
      </TooltipProvider>
      <CredenzaContent className="sm:max-w-md">
        <CredenzaHeader>
          <CredenzaTitle>{t("Sync tasks")}</CredenzaTitle>
          <CredenzaDescription>
            {t(
              "Substitue the tasks of this turn with the tasks from the calendar",
            )}
          </CredenzaDescription>
        </CredenzaHeader>
        <div className="flex items-center space-x-2">
          <div className="grid flex-1 gap-2"></div>
        </div>
        <CredenzaFooter className="gap-3 sm:justify-between">
          <CredenzaClose asChild>
            <Button type="button" variant="secondary">
              {t("Close")}
            </Button>
          </CredenzaClose>
          <Button
            disabled={syncCareTasksFromCalendarMutation.isPending}
            onClick={async () => {
              await syncCareTasksFromCalendarMutation.mutateAsync();
              setSyncCredenzaOpen(false);
            }}
          >
            {syncCareTasksFromCalendarMutation.isPending ? (
              <LuLoader2 className="size-4 animate-spin" />
            ) : (
              t("Sync tasks")
            )}
          </Button>
        </CredenzaFooter>
      </CredenzaContent>
    </Credenza>
  );
}

function AddCareTaskCredenzaButton() {
  const [open, setOpen] = useState(false);

  const utils = api.useUtils();
  const t = useTranslations();

  const form = useForm({
    schema: ZCreateCareTaskInputSchema(t),
    defaultValues: {
      type: "NORMAL",
    },
  });
  const mutation = api.app.kodixCare.careTask.createCareTask.useMutation({
    onError: trpcErrorToastDefault,
    onSettled: () => {
      void utils.app.kodixCare.careTask.getCareTasks.invalidate();
      void utils.app.kodixCare.getCurrentShift.invalidate();
    },
    onSuccess: () => {
      setOpen(false);
    },
  });

  useEffect(() => {
    form.reset();
  }, [open, form]);

  return (
    <Credenza open={open} onOpenChange={setOpen}>
      <CredenzaTrigger asChild>
        <Button size={"sm"}>
          <LuPlus className="mr-2" />
          {t("apps.kodixCare.Add task")}
        </Button>
      </CredenzaTrigger>
      <CredenzaContent>
        <Form {...form}>
          <form
            onSubmit={form.handleSubmit((values) => {
              mutation.mutate(values);
              setOpen(false);
            })}
          >
            <CredenzaHeader>
              <CredenzaTitle>{t("apps.kodixCare.Add task")}</CredenzaTitle>
            </CredenzaHeader>
            <CredenzaBody className="grid gap-4 py-4">
              <FormField
                control={form.control}
                name="title"
                render={({ field }) => (
                  <FormItem>
                    <FormLabel>{t("Title")}</FormLabel>
                    <FormControl>
                      <div className="flex flex-row gap-2">
                        <Input {...field} />
                      </div>
                    </FormControl>
                    <FormMessage className="w-full" />
                  </FormItem>
                )}
              />
              <FormField
                control={form.control}
                name="date"
                render={({ field }) => (
                  <FormItem>
                    <FormLabel>{t("Date")}</FormLabel>
                    <FormControl>
                      <div className="flex flex-row gap-2">
                        <DateTimePicker24h
                          date={field.value}
                          setDate={(newDate) =>
                            field.onChange(newDate ?? new Date())
                          }
<<<<<<< HEAD
                          disabledDate={(date) => {
                            const thing = dayjs(date).isBefore(new Date());
                            if (!thing) console.log(date);

                            return thing;
                          }}
=======
>>>>>>> 2363532d
                        />
                      </div>
                    </FormControl>
                    <FormMessage className="w-full" />
                  </FormItem>
                )}
              />
              <FormField
                control={form.control}
                name="type"
                render={({ field }) => (
                  <FormItem className="py-3">
                    <div className="flex items-center gap-2">
                      <FormControl>
                        <Checkbox
                          checked={field.value === "CRITICAL"}
                          onCheckedChange={(checked) =>
                            field.onChange(checked ? "CRITICAL" : "NORMAL")
                          }
                        />
                      </FormControl>
                      <FormLabel className="flex gap-1">
                        <LuAlertCircle
                          className={cn(
                            "text-muted-foreground transition-colors",
                            {
                              "text-orange-400": field.value === "CRITICAL",
                            },
                          )}
                        />
                        {t("Critical task")}
                      </FormLabel>
                    </div>
                    <FormDescription>
                      {t.rich(
                        "Wether or not this task is considered critical or important",
                        {
                          settings: (chunks) => (
                            <Link
                              target="_blank"
                              href="/apps/kodixCare/settings"
                              className={
                                "text-primary underline-offset-4 hover:underline"
                              }
                            >
                              {chunks}
                            </Link>
                          ),
                        },
                      )}
                    </FormDescription>
                  </FormItem>
                )}
              />
              <FormField
                control={form.control}
                name="description"
                render={({ field }) => (
                  <FormItem>
                    <FormLabel>{t("Description")}</FormLabel>
                    <FormControl>
                      <Textarea
                        placeholder={`${t("apps.kodixCare.Any information")}...`}
                        className="w-full"
                        rows={6}
                        {...field}
                        onChange={(e) => {
                          field.onChange(e.target.value);
                        }}
                        value={field.value}
                      />
                    </FormControl>
                    <FormMessage />
                  </FormItem>
                )}
              />
            </CredenzaBody>
            <CredenzaFooter className="mt-6 justify-end">
              <Button disabled={mutation.isPending} type="submit">
                {t("Save")}
              </Button>
            </CredenzaFooter>
          </form>
        </Form>
      </CredenzaContent>
    </Credenza>
  );
}

function UnlockMoreTasksCredenza() {
  const utils = api.useUtils();
  const t = useTranslations();
  const mutation = api.app.kodixCare.careTask.unlockMoreTasks.useMutation({
    onSuccess: () => {
      void utils.app.kodixCare.careTask.getCareTasks.invalidate();
    },
  });

  const {
    unlockMoreTasksCredenzaWithDateOpen,
    setUnlockMoreTasksCredenzaOpenWithDate,
  } = useCareTaskStore();

  return (
    <AlertDialog
      open={!!unlockMoreTasksCredenzaWithDateOpen}
      onOpenChange={(open) => {
        if (!open) setUnlockMoreTasksCredenzaOpenWithDate(false);
      }}
    >
      <AlertDialogContent>
        <AlertDialogHeader>
          <AlertDialogTitle>
            {t("apps.kodixCare.Unlock all tasks up until here")}
          </AlertDialogTitle>
          <AlertDialogDescription>
            {t(
              "apps.kodixCare.This will unlock all tasks of this turn up until this task",
            )}
          </AlertDialogDescription>
        </AlertDialogHeader>
        <AlertDialogFooter className="flex justify-between">
          <AlertDialogCancel>Cancel</AlertDialogCancel>
          <AlertDialogAction
            disabled={mutation.isPending}
            onClick={() => {
              if (!unlockMoreTasksCredenzaWithDateOpen) return;

              mutation.mutate({
                selectedTimestamp: unlockMoreTasksCredenzaWithDateOpen,
              });
              setUnlockMoreTasksCredenzaOpenWithDate(false);
            }}
          >
            {t("Yes")}
          </AlertDialogAction>
        </AlertDialogFooter>
      </AlertDialogContent>
    </AlertDialog>
  );
}

function EditCareTaskCredenza({
  task,
  mutation,
  open,
  setOpen,
}: {
  task: CareTask;
  mutation: ReturnType<
    typeof api.app.kodixCare.careTask.editCareTask.useMutation
  >;
  open: boolean;
  setOpen: (open: boolean) => void;
}) {
  const t = useTranslations();

  const defaultValues = useMemo(
    () => ({
      id: task.id,
      details: task.details,
      doneAt: task.doneAt,
    }),
    [task],
  );

  const form = useForm({
    schema: ZEditCareTaskInputSchema(t).pick({
      id: true,
      details: true,
      doneAt: true,
    }),
    defaultValues,
  });

  useEffect(() => {
    form.reset(defaultValues);
  }, [task, open, form, defaultValues]);

  const format = useFormatter();

  return (
    <Credenza open={open} onOpenChange={setOpen}>
      <CredenzaContent>
        <Form {...form}>
          <form
            onSubmit={form.handleSubmit((values) => {
              mutation.mutate({
                id: values.id,
                details: values.details,
                doneAt: values.doneAt,
              });
              setOpen(false);
            })}
          >
            <CredenzaHeader>
              <CredenzaTitle>{t("apps.kodixCare.Edit task")}</CredenzaTitle>
            </CredenzaHeader>
            <div className="mt-6 flex flex-col gap-2 rounded-md border p-4 text-foreground/80">
              <div className="flex items-center gap-2">
                <span className="text-sm font-semibold">
                  {task.title ?? ""}
                </span>
                {task.type === "CRITICAL" && (
                  <LuAlertCircle className="size-3 text-orange-400" />
                )}
              </div>

              <span className="line-clamp-3 text-xs font-semibold">
                {task.description ?? ""}
              </span>
              <span className="flex text-xs font-semibold">
                <RxCalendar className="mr-2 size-3 text-muted-foreground" />
                {format.dateTime(task.date, {
                  day: "2-digit",
                  month: "short",
                  hour: "numeric",
                  minute: "numeric",
                })}
              </span>
            </div>
            <div className="grid gap-4 py-4">
              <FormField
                control={form.control}
                name="doneAt"
                render={({ field }) => (
                  <FormItem>
                    <FormLabel>{t("Done at")}</FormLabel>
                    <FormControl>
                      <div className="flex flex-row gap-2">
                        <DateTimePicker
                          date={field.value ?? undefined}
                          setDate={(newDate) =>
                            field.onChange(newDate ?? new Date())
                          }
                        />
                      </div>
                    </FormControl>
                    <FormMessage className="w-full" />
                  </FormItem>
                )}
              />
              <FormField
                control={form.control}
                name="details"
                render={({ field }) => (
                  <FormItem>
                    <FormLabel>{t("Details")}</FormLabel>
                    <FormControl>
                      <Textarea
                        placeholder={`${t("apps.kodixCare.Any information")}...`}
                        className="w-full"
                        rows={6}
                        {...field}
                        onChange={(e) => {
                          field.onChange(e.target.value);
                        }}
                        value={field.value ?? undefined}
                      />
                    </FormControl>
                    <FormMessage />
                  </FormItem>
                )}
              />
            </div>
            <CredenzaFooter className="mt-6 justify-end">
              <Button disabled={mutation.isPending} type="submit">
                {t("Save")}
              </Button>
            </CredenzaFooter>
          </form>
        </Form>
      </CredenzaContent>
    </Credenza>
  );
}<|MERGE_RESOLUTION|>--- conflicted
+++ resolved
@@ -683,15 +683,12 @@
                           setDate={(newDate) =>
                             field.onChange(newDate ?? new Date())
                           }
-<<<<<<< HEAD
                           disabledDate={(date) => {
                             const thing = dayjs(date).isBefore(new Date());
                             if (!thing) console.log(date);
 
                             return thing;
                           }}
-=======
->>>>>>> 2363532d
                         />
                       </div>
                     </FormControl>

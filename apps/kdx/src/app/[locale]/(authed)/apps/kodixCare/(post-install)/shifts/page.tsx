import { Suspense } from "react";

import { kodixCareAppId } from "@kdx/shared";
import { DataTableSkeleton } from "@kdx/ui/data-table/data-table-skeleton";

import { redirectIfAppNotInstalled } from "~/helpers/miscelaneous/serverHelpers";
<<<<<<< HEAD
import { HydrateClient, prefetch, trpc, trpcCaller } from "~/trpc/server";
import { ShiftsBigCalendar } from "./_components/shifts-big-calendar";
=======
import { trpc } from "~/trpc/server";
import ShiftsBigCalendar from "./_components/cc-shifts-big-calendar";
>>>>>>> 96b76f55

export default async function ShiftsPage() {
  const user = await redirectIfAppNotInstalled({
    appId: kodixCareAppId,
  });

  prefetch(trpc.app.kodixCare.getAllCareShifts.queryOptions());
  const careGiversPromise = trpcCaller.app.kodixCare.getAllCaregivers();
  const myRolesPromise = trpcCaller.team.appRole.getMyRoles({
    appId: kodixCareAppId,
  });

  return (
    <main className="pt-4 md:p-4">
      <HydrateClient>
        <Suspense fallback={<DataTableSkeleton columnCount={4} rowCount={5} />}>
          <ShiftsBigCalendar
            user={user}
            myRoles={myRolesPromise}
            careGivers={careGiversPromise}
          />
        </Suspense>
      </HydrateClient>
    </main>
  );
}<|MERGE_RESOLUTION|>--- conflicted
+++ resolved
@@ -4,13 +4,8 @@
 import { DataTableSkeleton } from "@kdx/ui/data-table/data-table-skeleton";
 
 import { redirectIfAppNotInstalled } from "~/helpers/miscelaneous/serverHelpers";
-<<<<<<< HEAD
 import { HydrateClient, prefetch, trpc, trpcCaller } from "~/trpc/server";
-import { ShiftsBigCalendar } from "./_components/shifts-big-calendar";
-=======
-import { trpc } from "~/trpc/server";
 import ShiftsBigCalendar from "./_components/cc-shifts-big-calendar";
->>>>>>> 96b76f55
 
 export default async function ShiftsPage() {
   const user = await redirectIfAppNotInstalled({

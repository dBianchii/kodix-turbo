--- conflicted
+++ resolved
@@ -118,11 +118,7 @@
   switch (status) {
     case "TODO":
       return (
-<<<<<<< HEAD
-        <LuCheckCircle className={cn("text-foreground size-4", className)} />
-=======
-        <LuCircleCheck className={cn("size-4 text-foreground", className)} />
->>>>>>> 7e758350
+        <LuCircleCheck className={cn("text-foreground size-4", className)} />
       );
     case "INPROGRESS":
       return (

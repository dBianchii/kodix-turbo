--- conflicted
+++ resolved
@@ -8,11 +8,7 @@
   children: React.ReactNode;
 }) {
   const pathname = usePathname();
-<<<<<<< HEAD
   const blockedPaths = ["/signin", "/signup", "forgot-password"];
-=======
-  const blockedPaths = ["/signin", "invite/\\d+"];
->>>>>>> f531ac65
 
   if (blockedPaths.some((bp) => new RegExp(bp).test(pathname))) {
     return null;

--- conflicted
+++ resolved
@@ -17,12 +17,7 @@
           duration: 0.8,
           ease: "easeInOut",
         }}
-<<<<<<< HEAD
-        //@ts-expect-error please fix
         className="bg-linear-to-br from-slate-200 to-slate-500 bg-clip-text py-4 text-center text-4xl font-medium tracking-tight text-transparent md:text-7xl"
-=======
-        className="bg-gradient-to-br from-slate-200 to-slate-500 bg-clip-text py-4 text-center text-4xl font-medium tracking-tight text-transparent md:text-7xl"
->>>>>>> 7e758350
       >
         {t("The last stop")} <br />{" "}
         <span className="font-normal">{t("for your companys growth")}</span>

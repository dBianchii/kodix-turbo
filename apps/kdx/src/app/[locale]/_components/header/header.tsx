import { Suspense } from "react";
import { getTranslations } from "next-intl/server";

import { auth } from "@kdx/auth";
import { buttonVariants } from "@kdx/ui/button";

import MaxWidthWrapper from "~/app/[locale]/_components/max-width-wrapper";
import { Link } from "~/i18n/routing";
<<<<<<< HEAD
import { trpcCaller } from "~/trpc/server";
import { AppSwitcher } from "../app-switcher";
=======
import { trpc } from "~/trpc/server";
import { AppSwitcherClient } from "../app-switcher/app-switcher-client";
>>>>>>> 96b76f55
import { I18nPicker } from "./i18n-picker";
import { Logo } from "./logo";
import { NotificationsPopoverClient } from "./notifications-popover-client";
import { UserProfileButton } from "./user-profile-button";

export function Header() {
  return (
    <header className="border-b py-2">
      <MaxWidthWrapper className="max-w-(--breakpoint-2xl)">
        <div className="mx-auto flex max-w-(--breakpoint-2xl) items-center">
          <Suspense fallback={<Logo redirect="/team" />}>
            <LogoWithAppSwitcher />
          </Suspense>

          <div className="ml-auto flex items-center space-x-4">
            <Suspense>
              <RightSide />
            </Suspense>
          </div>
        </div>
      </MaxWidthWrapper>
    </header>
  );
}

async function LogoWithAppSwitcher() {
  const { user } = await auth();

  return (
    <>
      <Logo redirect={user ? "/team" : "/"} />
      {user && (
        <>
          <svg
            className="text-[#eaeaea] dark:text-[#333]"
            data-testid="geist-icon"
            fill="none"
            height="24"
            shapeRendering="geometricPrecision"
            stroke="currentColor"
            strokeLinecap="round"
            strokeLinejoin="round"
            strokeWidth="1.5"
            viewBox="0 0 24 24"
          >
            <path d="M16.88 3.549L7.12 20.451"></path>
          </svg>
          <AppSwitcherClient appsPromise={trpc.app.getInstalled()} />
        </>
      )}
    </>
  );
}

async function NotificationsPopover() {
  const { user } = await auth();
  if (!user) return null;

  const initialNotifications = await trpcCaller.user.getInvitations();
  if (!initialNotifications.length) return null;

  return (
    <NotificationsPopoverClient initialNotifications={initialNotifications} />
  );
}

async function RightSide() {
  const { user } = await auth();
  const t = await getTranslations();

  return (
    <>
      <I18nPicker />
      {!!user && (
        <>
          <Suspense>
            <NotificationsPopover />
          </Suspense>
          <UserProfileButton user={user} />
        </>
      )}
      {!user && (
        <div className="mr-5 space-x-2">
          <Link href="/signin" className={buttonVariants({ variant: "ghost" })}>
            {t("header.Log in")}
          </Link>
          <Link
            href="/signup"
            className={buttonVariants({ variant: "default" })}
          >
            {t("header.Sign up")}
          </Link>
        </div>
      )}
    </>
  );
}

// async function MainNav() {
//   const { user } = await auth();
//   const navigation: {
//     href: string;
//     title: string;
//     shown: boolean;
//   }[] = [
//     {
//       href: "/marketplace",
//       title: "Marketplace",
//       shown: true,
//     },
//     {
//       href: "/apps",
//       title: "Apps",
//       shown: !!user,
//     },
//   ];

//   return (
//     <NavigationMenu className="space-x-1">
//       {navigation
//         .filter((x) => x.shown)
//         .map((item) => (
//           <NavigationMenuList key={item.href}>
//             <NavigationMenuItem>
//               <Link href={item.href} legacyBehavior passHref>
//                 <NavigationMenuLink
//                   className={cn(navigationMenuTriggerStyle())}
//                 >
//                   {item.title}
//                 </NavigationMenuLink>
//               </Link>
//             </NavigationMenuItem>
//           </NavigationMenuList>
//         ))}
//     </NavigationMenu>
//   );
// }<|MERGE_RESOLUTION|>--- conflicted
+++ resolved
@@ -6,13 +6,8 @@
 
 import MaxWidthWrapper from "~/app/[locale]/_components/max-width-wrapper";
 import { Link } from "~/i18n/routing";
-<<<<<<< HEAD
-import { trpcCaller } from "~/trpc/server";
-import { AppSwitcher } from "../app-switcher";
-=======
-import { trpc } from "~/trpc/server";
+import { trpc, trpcCaller } from "~/trpc/server";
 import { AppSwitcherClient } from "../app-switcher/app-switcher-client";
->>>>>>> 96b76f55
 import { I18nPicker } from "./i18n-picker";
 import { Logo } from "./logo";
 import { NotificationsPopoverClient } from "./notifications-popover-client";

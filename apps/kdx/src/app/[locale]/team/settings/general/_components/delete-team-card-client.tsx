"use client";

import { useState } from "react";

import type { User } from "@kdx/auth";
import { useTranslations } from "@kdx/locales/next-intl/client";
import { Button } from "@kdx/ui/button";
import {
  Card,
  CardContent,
  CardDescription,
  CardFooter,
  CardHeader,
  CardTitle,
} from "@kdx/ui/card";
import { useI18nZodErrors } from "@kdx/validators/useI18nZodErrors";

import { DeleteTeamConfirmationDialog } from "./delete-team-confirmation-dialog";

export function DeleteTeamCardClient({ user }: { user: User }) {
  useI18nZodErrors();
  const t = useTranslations();
<<<<<<< HEAD
  const [open, setOpen] = useState(false);
=======

  const deleteMyTeamString = t("delete my team");

  const form = useForm({
    schema: ZDeleteTeamInputSchema.extend({
      teamNameConfirmation: z.literal(user.activeTeamName, {
        message: t("Team name does not match"),
      }),
      verification: z.literal(deleteMyTeamString),
    }),
  });

  const router = useRouter();
  const mutation = api.team.deleteTeam.useMutation({
    onSuccess: () => {
      router.push("/team");
      router.refresh();
    },
  });
>>>>>>> 4769faa4

  return (
    <Card className="w-full border-destructive text-left">
      <CardHeader>
        <CardTitle>{t("Delete team")}</CardTitle>
        <CardDescription>
          {t("Before deleting your team you must remove all members")}
        </CardDescription>
      </CardHeader>
      <CardContent>
        <div className="grid w-full items-center gap-4">
          <div className="flex flex-col space-y-1.5"></div>
        </div>
      </CardContent>
      <CardFooter className="flex justify-end border-t border-destructive bg-destructive/40 px-6 py-4">
        {/* <CardDescription>
              {t("Please use 32 characters at maximum")}
            </CardDescription> */}
<<<<<<< HEAD
        <DeleteTeamConfirmationDialog
          teamName={teamName}
          open={open}
          setOpen={setOpen}
        />
        <Button variant={"destructive"} onClick={() => setOpen(true)}>
          {t("Delete team")}
        </Button>
=======
        <AlertDialog
          onOpenChange={(open) => {
            form.reset();
            return open;
          }}
        >
          <AlertDialogTrigger asChild>
            <Button variant={"destructive"}>{t("Delete team")}</Button>
          </AlertDialogTrigger>
          <AlertDialogContent>
            <Form {...form}>
              <form
                className="flex flex-col gap-4"
                onSubmit={form.handleSubmit((values) => {
                  toast.promise(
                    mutation.mutateAsync({
                      teamNameConfirmation: values.teamNameConfirmation,
                      teamId: user.activeTeamId,
                    }),
                    {
                      loading: t("Deleting team"),
                      success: t("Team deleted successfully"),
                      error: (err) => getErrorMessage(err),
                    },
                  );
                })}
              >
                <AlertDialogHeader>
                  <AlertDialogTitle>
                    {t.rich("You are deleting your team teamName", {
                      teamName: () => (
                        <b className="font-light">{user.activeTeamName}</b>
                      ),
                    })}
                  </AlertDialogTitle>
                  <AlertDialogDescription>
                    {t(
                      "All data related to your team will be permanently lost and cannot be recovered",
                    )}
                  </AlertDialogDescription>
                  <div className="flex gap-2 rounded-md bg-destructive/40 p-3 text-sm text-red-400">
                    <span className="font-bold">{t("Warning")}:</span>
                    <span>
                      {t("This action is not reversible please be certain")}
                    </span>
                  </div>
                </AlertDialogHeader>
                <div className="flex flex-col gap-4 bg-card/40 py-8">
                  <FormField
                    control={form.control}
                    name="teamNameConfirmation"
                    render={({ field }) => (
                      <FormItem>
                        <FormLabel className="text-muted-foreground">
                          {t.rich("Enter the team name teamName to continue", {
                            teamName: () => <b>{user.activeTeamName}</b>,
                          })}
                        </FormLabel>
                        <FormControl>
                          <Input {...field} />
                        </FormControl>
                        <FormMessage />
                      </FormItem>
                    )}
                  />
                  <FormField
                    control={form.control}
                    name="verification"
                    render={({ field }) => (
                      <FormItem>
                        <FormLabel className="text-muted-foreground">
                          {t.rich("To verify please type KEY", {
                            deleteMyTeam: () => <b>{deleteMyTeamString}</b>,
                          })}
                        </FormLabel>
                        <FormControl>
                          <Input {...field} />
                        </FormControl>
                        <FormMessage />
                      </FormItem>
                    )}
                  />
                </div>
                <AlertDialogFooter className="gap-3 sm:justify-between">
                  <AlertDialogCancel>{t("Cancel")}</AlertDialogCancel>
                  <Button type="submit">{t("Continue")}</Button>
                </AlertDialogFooter>
              </form>
            </Form>
          </AlertDialogContent>
        </AlertDialog>
>>>>>>> 4769faa4
      </CardFooter>
    </Card>
  );
}<|MERGE_RESOLUTION|>--- conflicted
+++ resolved
@@ -20,29 +20,7 @@
 export function DeleteTeamCardClient({ user }: { user: User }) {
   useI18nZodErrors();
   const t = useTranslations();
-<<<<<<< HEAD
   const [open, setOpen] = useState(false);
-=======
-
-  const deleteMyTeamString = t("delete my team");
-
-  const form = useForm({
-    schema: ZDeleteTeamInputSchema.extend({
-      teamNameConfirmation: z.literal(user.activeTeamName, {
-        message: t("Team name does not match"),
-      }),
-      verification: z.literal(deleteMyTeamString),
-    }),
-  });
-
-  const router = useRouter();
-  const mutation = api.team.deleteTeam.useMutation({
-    onSuccess: () => {
-      router.push("/team");
-      router.refresh();
-    },
-  });
->>>>>>> 4769faa4
 
   return (
     <Card className="w-full border-destructive text-left">
@@ -61,7 +39,6 @@
         {/* <CardDescription>
               {t("Please use 32 characters at maximum")}
             </CardDescription> */}
-<<<<<<< HEAD
         <DeleteTeamConfirmationDialog
           teamName={teamName}
           open={open}
@@ -70,99 +47,6 @@
         <Button variant={"destructive"} onClick={() => setOpen(true)}>
           {t("Delete team")}
         </Button>
-=======
-        <AlertDialog
-          onOpenChange={(open) => {
-            form.reset();
-            return open;
-          }}
-        >
-          <AlertDialogTrigger asChild>
-            <Button variant={"destructive"}>{t("Delete team")}</Button>
-          </AlertDialogTrigger>
-          <AlertDialogContent>
-            <Form {...form}>
-              <form
-                className="flex flex-col gap-4"
-                onSubmit={form.handleSubmit((values) => {
-                  toast.promise(
-                    mutation.mutateAsync({
-                      teamNameConfirmation: values.teamNameConfirmation,
-                      teamId: user.activeTeamId,
-                    }),
-                    {
-                      loading: t("Deleting team"),
-                      success: t("Team deleted successfully"),
-                      error: (err) => getErrorMessage(err),
-                    },
-                  );
-                })}
-              >
-                <AlertDialogHeader>
-                  <AlertDialogTitle>
-                    {t.rich("You are deleting your team teamName", {
-                      teamName: () => (
-                        <b className="font-light">{user.activeTeamName}</b>
-                      ),
-                    })}
-                  </AlertDialogTitle>
-                  <AlertDialogDescription>
-                    {t(
-                      "All data related to your team will be permanently lost and cannot be recovered",
-                    )}
-                  </AlertDialogDescription>
-                  <div className="flex gap-2 rounded-md bg-destructive/40 p-3 text-sm text-red-400">
-                    <span className="font-bold">{t("Warning")}:</span>
-                    <span>
-                      {t("This action is not reversible please be certain")}
-                    </span>
-                  </div>
-                </AlertDialogHeader>
-                <div className="flex flex-col gap-4 bg-card/40 py-8">
-                  <FormField
-                    control={form.control}
-                    name="teamNameConfirmation"
-                    render={({ field }) => (
-                      <FormItem>
-                        <FormLabel className="text-muted-foreground">
-                          {t.rich("Enter the team name teamName to continue", {
-                            teamName: () => <b>{user.activeTeamName}</b>,
-                          })}
-                        </FormLabel>
-                        <FormControl>
-                          <Input {...field} />
-                        </FormControl>
-                        <FormMessage />
-                      </FormItem>
-                    )}
-                  />
-                  <FormField
-                    control={form.control}
-                    name="verification"
-                    render={({ field }) => (
-                      <FormItem>
-                        <FormLabel className="text-muted-foreground">
-                          {t.rich("To verify please type KEY", {
-                            deleteMyTeam: () => <b>{deleteMyTeamString}</b>,
-                          })}
-                        </FormLabel>
-                        <FormControl>
-                          <Input {...field} />
-                        </FormControl>
-                        <FormMessage />
-                      </FormItem>
-                    )}
-                  />
-                </div>
-                <AlertDialogFooter className="gap-3 sm:justify-between">
-                  <AlertDialogCancel>{t("Cancel")}</AlertDialogCancel>
-                  <Button type="submit">{t("Continue")}</Button>
-                </AlertDialogFooter>
-              </form>
-            </Form>
-          </AlertDialogContent>
-        </AlertDialog>
->>>>>>> 4769faa4
       </CardFooter>
     </Card>
   );

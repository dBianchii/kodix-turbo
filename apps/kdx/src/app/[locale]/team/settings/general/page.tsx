import { Suspense } from "react";

import { auth } from "@kdx/auth";
<<<<<<< HEAD
import { getI18n } from "@kdx/locales/server";
=======
import { redirect } from "@kdx/locales/navigation";
>>>>>>> 1b6b9bcd

import { EditTeamNameCard } from "./_components/edit-team-name-card";
import SettingsEditCardSkeleton from "./_components/edit-team-name-card-skeleton";

export default async function SettingsGeneralPage() {
  const { user } = await auth();
<<<<<<< HEAD
  if (!user) redirect("/");
  const t = await getI18n();
=======
  if (!user) return redirect("/");
>>>>>>> 1b6b9bcd
  return (
    <div className="mt-8 space-y-6 md:mt-0">
      <div>
        <h2 className="text-center text-2xl font-bold md:text-left">
          {t("General")}
        </h2>
        <p className="text-sm text-muted-foreground">
          {t(
            "settings.Change the name of your team and manage your participation",
          )}
        </p>
      </div>
      <div className="space-y-4">
        <Suspense fallback={<SettingsEditCardSkeleton />}>
          <EditTeamNameCard />
        </Suspense>
      </div>
    </div>
  );
}<|MERGE_RESOLUTION|>--- conflicted
+++ resolved
@@ -1,23 +1,17 @@
 import { Suspense } from "react";
 
 import { auth } from "@kdx/auth";
-<<<<<<< HEAD
-import { getI18n } from "@kdx/locales/server";
-=======
 import { redirect } from "@kdx/locales/navigation";
->>>>>>> 1b6b9bcd
+import { getTranslations } from "@kdx/locales/server";
 
 import { EditTeamNameCard } from "./_components/edit-team-name-card";
 import SettingsEditCardSkeleton from "./_components/edit-team-name-card-skeleton";
 
 export default async function SettingsGeneralPage() {
   const { user } = await auth();
-<<<<<<< HEAD
   if (!user) redirect("/");
-  const t = await getI18n();
-=======
+  const t = await getTranslations();
   if (!user) return redirect("/");
->>>>>>> 1b6b9bcd
   return (
     <div className="mt-8 space-y-6 md:mt-0">
       <div>

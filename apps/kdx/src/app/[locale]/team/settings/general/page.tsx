import { Suspense } from "react";

import { auth } from "@kdx/auth";
import { redirect } from "@kdx/locales/next-intl/navigation";
import { getTranslations } from "@kdx/locales/next-intl/server";

import { api } from "~/trpc/server";
import { DeleteTeamCardClient } from "./_components/delete-team-name-card-client";
import { EditTeamNameCardClient } from "./_components/edit-team-name-card-client";
import SettingsEditCardSkeleton from "./_components/edit-team-name-card-skeleton";
import { LeaveTeamCardClient } from "./_components/leave-team-card-client";

export default async function SettingsGeneralPage() {
  const { user } = await auth();
  if (!user) redirect("/");
  const t = await getTranslations();
  if (!user) return redirect("/");
  return (
<<<<<<< HEAD
    <div className="mt-8 space-y-8 md:mt-0">
      <Suspense fallback={<SettingsEditCardSkeleton />}>
        <EditTeamNameCard />
      </Suspense>
      <Suspense fallback={<SettingsEditCardSkeleton />}>
        <DeleteTeamCardOrLeaveTeamCard />
      </Suspense>
=======
    <div className="mt-8 space-y-6 md:mt-0">
      <div>
        <h2 className="text-center text-2xl font-bold md:text-left">
          {t("General")}
        </h2>
        <p className="text-sm text-muted-foreground">
          {t(
            "settings.Change the name of your team and manage your participation",
          )}
        </p>
      </div>
      <div className="space-y-4">
        <Suspense fallback={<SettingsEditCardSkeleton />}>
          <EditTeamNameCard />
        </Suspense>
      </div>
>>>>>>> 5f9ac81d
    </div>
  );
}

async function EditTeamNameCard() {
  const { user } = await auth();
  if (!user) return null;
  const team = await api.team.getActiveTeam();
  const canEdit = team.ownerId === user.id;

  return (
    <EditTeamNameCardClient
      canEdit={canEdit}
      teamId={user.activeTeamId}
      teamName={user.activeTeamName}
    />
  );
}

async function DeleteTeamCardOrLeaveTeamCard() {
  const { user } = await auth();
  if (!user) return null;
  const team = await api.team.getActiveTeam();
  const isOwner = team.ownerId === user.id;
  if (isOwner) return <DeleteTeamCardClient teamName={user.activeTeamName} />;

  return (
    <LeaveTeamCardClient
      teamId={user.activeTeamId}
      teamName={user.activeTeamName}
    />
  );
}<|MERGE_RESOLUTION|>--- conflicted
+++ resolved
@@ -16,15 +16,6 @@
   const t = await getTranslations();
   if (!user) return redirect("/");
   return (
-<<<<<<< HEAD
-    <div className="mt-8 space-y-8 md:mt-0">
-      <Suspense fallback={<SettingsEditCardSkeleton />}>
-        <EditTeamNameCard />
-      </Suspense>
-      <Suspense fallback={<SettingsEditCardSkeleton />}>
-        <DeleteTeamCardOrLeaveTeamCard />
-      </Suspense>
-=======
     <div className="mt-8 space-y-6 md:mt-0">
       <div>
         <h2 className="text-center text-2xl font-bold md:text-left">
@@ -40,8 +31,10 @@
         <Suspense fallback={<SettingsEditCardSkeleton />}>
           <EditTeamNameCard />
         </Suspense>
+        <Suspense fallback={<SettingsEditCardSkeleton />}>
+          <DeleteTeamCardOrLeaveTeamCard />
+        </Suspense>
       </div>
->>>>>>> 5f9ac81d
     </div>
   );
 }

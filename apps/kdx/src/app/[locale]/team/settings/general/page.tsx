import { Suspense } from "react";

import { auth } from "@kdx/auth";
<<<<<<< HEAD
import { redirect } from "@kdx/locales/navigation";
import { getTranslations } from "@kdx/locales/server";
=======
import { redirect } from "@kdx/locales/next-intl/navigation";
>>>>>>> 772969f1

import { EditTeamNameCard } from "./_components/edit-team-name-card";
import SettingsEditCardSkeleton from "./_components/edit-team-name-card-skeleton";

export default async function SettingsGeneralPage() {
  const { user } = await auth();
  if (!user) redirect("/");
  const t = await getTranslations();
  if (!user) return redirect("/");
  return (
    <div className="mt-8 space-y-6 md:mt-0">
      <div>
        <h2 className="text-center text-2xl font-bold md:text-left">
          {t("General")}
        </h2>
        <p className="text-sm text-muted-foreground">
          {t(
            "settings.Change the name of your team and manage your participation",
          )}
        </p>
      </div>
      <div className="space-y-4">
        <Suspense fallback={<SettingsEditCardSkeleton />}>
          <EditTeamNameCard />
        </Suspense>
      </div>
    </div>
  );
}<|MERGE_RESOLUTION|>--- conflicted
+++ resolved
@@ -1,12 +1,8 @@
 import { Suspense } from "react";
 
 import { auth } from "@kdx/auth";
-<<<<<<< HEAD
-import { redirect } from "@kdx/locales/navigation";
-import { getTranslations } from "@kdx/locales/server";
-=======
 import { redirect } from "@kdx/locales/next-intl/navigation";
->>>>>>> 772969f1
+import { getTranslations } from "@kdx/locales/next-intl/server";
 
 import { EditTeamNameCard } from "./_components/edit-team-name-card";
 import SettingsEditCardSkeleton from "./_components/edit-team-name-card-skeleton";

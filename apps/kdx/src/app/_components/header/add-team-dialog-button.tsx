--- conflicted
+++ resolved
@@ -2,13 +2,8 @@
 
 import * as React from "react";
 import { useRouter } from "next/navigation";
-<<<<<<< HEAD
-import { Label } from "@radix-ui/react-label";
 import { LuLoader2 } from "react-icons/lu";
 import { RxPlusCircled } from "react-icons/rx";
-=======
-import { Loader2, PlusCircle } from "lucide-react";
->>>>>>> 6e1a7e6a
 
 import type { Session } from "@kdx/auth";
 import { Button } from "@kdx/ui/button";

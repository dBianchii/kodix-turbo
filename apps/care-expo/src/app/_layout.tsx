--- conflicted
+++ resolved
@@ -114,19 +114,9 @@
   );
 }
 
-<<<<<<< HEAD
 function DefaultToast() {
   const currentToast = useToastState();
 
-=======
-const DefaultToast = () => {
-  const currentToast = useToastState();
-
-  useEffect(() => {
-    console.log(currentToast?.customData?.variant);
-  }, [currentToast?.customData?.variant]);
-
->>>>>>> dac2ec80
   if (!currentToast || currentToast.isHandledNatively) return null;
   return (
     <Toast
@@ -148,15 +138,9 @@
       )}
     </Toast>
   );
-<<<<<<< HEAD
 }
 
 function SafeToastViewport() {
-=======
-};
-
-const SafeToastViewport = () => {
->>>>>>> dac2ec80
   const { left, top, right } = useSafeAreaInsets();
   return (
     <ToastViewport
@@ -166,8 +150,4 @@
       right={right}
     />
   );
-<<<<<<< HEAD
-}
-=======
-};
->>>>>>> dac2ec80
+}
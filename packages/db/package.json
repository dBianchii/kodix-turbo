{
  "name": "@kdx/db",
  "version": "0.1.0",
  "private": true,
  "type": "module",
  "exports": {
    ".": "./src/index.ts"
  },
  "db:push": "pnpm with-env prisma db push",
  "scripts": {
    "clean": "rm -rf .turbo node_modules",
    "format": "prettier --check . --ignore-path ../../.gitignore",
    "lint": "eslint .",
    "db:generate": "pnpm with-env prisma generate",
    "db:push": "pnpm with-env drizzle-kit push:mysql",
<<<<<<< HEAD
=======
    "studio": "pnpm with-env drizzle-kit studio",
>>>>>>> a2e0b6d0
    "db:seed": "pnpm with-env npx tsx ./src/seed/seed.ts",
    "dev": "pnpm with-env prisma studio --port 5556",
    "typecheck": "tsc --noEmit",
    "with-env": "dotenv -e ../../.env --"
  },
  "dependencies": {
    "@kdx/shared": "workspace:^0.1.0",
    "@planetscale/database": "^1.16.0",
    "@prisma/adapter-planetscale": "^5.11.0",
    "@prisma/client": "^5.11.0",
    "drizzle-orm": "^0.30.1",
<<<<<<< HEAD
=======
    "mysql2": "^3.9.2",
>>>>>>> a2e0b6d0
    "undici": "^6.6.2",
    "zod": "^3.22.4"
  },
  "devDependencies": {
    "@kdx/eslint-config": "workspace:^0.2.0",
    "@kdx/prettier-config": "workspace:^0.1.0",
    "@kdx/tsconfig": "workspace:^0.1.0",
    "@types/node": "^20.11.21",
    "dotenv-cli": "^7.3.0",
    "drizzle-kit": "^0.20.14",
    "eslint": "^8.56.0",
    "prettier": "^3.2.5",
    "prisma": "^5.11.0",
    "typescript": "^5.3.3"
  },
  "eslintConfig": {
    "root": true,
    "extends": [
      "@kdx/eslint-config/base"
    ]
  },
  "prettier": "@kdx/prettier-config"
}<|MERGE_RESOLUTION|>--- conflicted
+++ resolved
@@ -6,19 +6,15 @@
   "exports": {
     ".": "./src/index.ts"
   },
-  "db:push": "pnpm with-env prisma db push",
   "scripts": {
     "clean": "rm -rf .turbo node_modules",
     "format": "prettier --check . --ignore-path ../../.gitignore",
     "lint": "eslint .",
     "db:generate": "pnpm with-env prisma generate",
     "db:push": "pnpm with-env drizzle-kit push:mysql",
-<<<<<<< HEAD
-=======
+    "db:seed": "pnpm with-env npx tsx ./src/seed/seed.ts",
+    "db:nuke": "pnpm with-env npx tsx ./src/nuke.ts",
     "studio": "pnpm with-env drizzle-kit studio",
->>>>>>> a2e0b6d0
-    "db:seed": "pnpm with-env npx tsx ./src/seed/seed.ts",
-    "dev": "pnpm with-env prisma studio --port 5556",
     "typecheck": "tsc --noEmit",
     "with-env": "dotenv -e ../../.env --"
   },
@@ -27,11 +23,9 @@
     "@planetscale/database": "^1.16.0",
     "@prisma/adapter-planetscale": "^5.11.0",
     "@prisma/client": "^5.11.0",
-    "drizzle-orm": "^0.30.1",
-<<<<<<< HEAD
-=======
+    "drizzle-orm": "^0.30.2",
+    "drizzle-zod": "^0.5.1",
     "mysql2": "^3.9.2",
->>>>>>> a2e0b6d0
     "undici": "^6.6.2",
     "zod": "^3.22.4"
   },

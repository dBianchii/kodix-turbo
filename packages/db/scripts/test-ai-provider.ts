--- conflicted
+++ resolved
@@ -21,11 +21,7 @@
     console.log("📋 Criando modelo de teste...");
     const model = await aiStudioRepository.AiModelRepository.create({
       modelId: "test-model-id",
-<<<<<<< HEAD
-      providerId: (provider as any).providerId,
-=======
       providerId: testProviderId,
->>>>>>> 86840f5b
       config: { temperature: 0.7 },
       enabled: true,
     });
@@ -42,11 +38,7 @@
       const token =
         await aiStudioRepository.AiTeamProviderTokenRepository.create({
           teamId: teams[0]!.id,
-<<<<<<< HEAD
-          providerId: (provider as any).providerId,
-=======
           providerId: testProviderId,
->>>>>>> 86840f5b
           token: "test-token-12345",
         });
 

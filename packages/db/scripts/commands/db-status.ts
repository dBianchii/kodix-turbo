#!/usr/bin/env tsx

/**
 * Quick database status check
 * Usage: pnpm db:status
 */

import { config } from "dotenv";
import { count, eq } from "drizzle-orm";

config({ path: ".env" });

import { db } from "../../src/client";
<<<<<<< HEAD
import { aiModel, aiProvider, aiTeamProviderToken } from "../../src/schema";
=======
import { aiModel, aiTeamProviderToken } from "../../src/schema";
>>>>>>> 86840f5b

async function quickStatus() {
  console.log("🔍 Quick Database Status Check (Studio-safe)\n");
  
  try {
<<<<<<< HEAD
    // 1. Check providers
    const providers = await db.select().from(aiProvider);
    console.log(`📊 Providers: ${providers.length}`);
    if (providers.length > 0) {
      console.table(providers.map((p: { providerId: string; name: string; baseUrl?: string | null }) => ({
        providerId: p.providerId,
        name: p.name,
        baseUrl: p.baseUrl || 'Default'
      })));
    }
=======
    // 1. Check providers (now managed via JSON config)
    console.log(`📊 Providers: Now managed via JSON configuration file`);
    console.log(`   Configuration path: packages/api/src/internal/services/ai-model-sync-adapter/config/supported-providers.json`);
>>>>>>> 86840f5b

    // 2. Check models
    const [totalModels] = await db.select({ count: count() }).from(aiModel);
    const [enabledModels] = await db.select({ count: count() }).from(aiModel).where(eq(aiModel.enabled, true));
    
    console.log(`\n📊 Models: ${totalModels?.count || 0} total, ${enabledModels?.count || 0} enabled`);

    // 3. Check tokens
    const tokens = await db.select().from(aiTeamProviderToken);
    console.log(`\n📊 Team Tokens: ${tokens.length}`);
    
    if (tokens.length > 0) {
<<<<<<< HEAD
      const tokensByProvider = tokens.reduce((acc: Record<string, number>, token: { providerId: string }) => {
=======
      const tokensByProvider = tokens.reduce((acc: any, token: any) => {
>>>>>>> 86840f5b
        acc[token.providerId] = (acc[token.providerId] || 0) + 1;
        return acc;
      }, {} as Record<string, number>);
      
      console.table(Object.entries(tokensByProvider).map(([providerId, count]) => ({
        providerId,
        tokens: count
      })));
    }

    // 4. Check for potential issues
    console.log("\n🔍 Potential Issues:");
    
<<<<<<< HEAD
    // Check for orphaned models
    const modelsWithProviders = await db.query.aiModel.findMany({
      with: { provider: true }
    });
    const orphanedModels = modelsWithProviders.filter((m: { provider: any }) => !m.provider);
=======
    // Check for orphaned models (providers are now managed via JSON config)
    const models = await db.select().from(aiModel);
    const validProviderIds = ["openai", "anthropic", "google", "xai"];
    const orphanedModels = models.filter((m: any) => !validProviderIds.includes(m.providerId));
>>>>>>> 86840f5b
    
    if (orphanedModels.length > 0) {
      console.log(`⚠️  ${orphanedModels.length} models with invalid provider references`);
    }
    
    // Check for models without tokens
<<<<<<< HEAD
    const providerIdsWithTokens = [...new Set(tokens.map((t: { providerId: string }) => t.providerId))];
    const modelsWithoutTokens = modelsWithProviders.filter((m: { provider: any; providerId: string }) => 
      m.provider && !providerIdsWithTokens.includes(m.providerId)
=======
    const providerIdsWithTokens = [...new Set(tokens.map((t: any) => t.providerId))];
    const modelsWithoutTokens = models.filter((m: any) => 
      validProviderIds.includes(m.providerId) && !providerIdsWithTokens.includes(m.providerId)
>>>>>>> 86840f5b
    );
    
    if (modelsWithoutTokens.length > 0) {
      console.log(`⚠️  ${modelsWithoutTokens.length} models from providers without tokens`);
    }
    
    if (orphanedModels.length === 0 && modelsWithoutTokens.length === 0) {
      console.log("✅ No issues detected");
    }

    console.log("\n✅ Status check completed!");
    
  } catch (error) {
    console.error("❌ Error checking database status:", error);
    process.exit(1);
  }
}

quickStatus();<|MERGE_RESOLUTION|>--- conflicted
+++ resolved
@@ -11,32 +11,15 @@
 config({ path: ".env" });
 
 import { db } from "../../src/client";
-<<<<<<< HEAD
-import { aiModel, aiProvider, aiTeamProviderToken } from "../../src/schema";
-=======
 import { aiModel, aiTeamProviderToken } from "../../src/schema";
->>>>>>> 86840f5b
 
 async function quickStatus() {
   console.log("🔍 Quick Database Status Check (Studio-safe)\n");
   
   try {
-<<<<<<< HEAD
-    // 1. Check providers
-    const providers = await db.select().from(aiProvider);
-    console.log(`📊 Providers: ${providers.length}`);
-    if (providers.length > 0) {
-      console.table(providers.map((p: { providerId: string; name: string; baseUrl?: string | null }) => ({
-        providerId: p.providerId,
-        name: p.name,
-        baseUrl: p.baseUrl || 'Default'
-      })));
-    }
-=======
     // 1. Check providers (now managed via JSON config)
     console.log(`📊 Providers: Now managed via JSON configuration file`);
     console.log(`   Configuration path: packages/api/src/internal/services/ai-model-sync-adapter/config/supported-providers.json`);
->>>>>>> 86840f5b
 
     // 2. Check models
     const [totalModels] = await db.select({ count: count() }).from(aiModel);
@@ -49,11 +32,7 @@
     console.log(`\n📊 Team Tokens: ${tokens.length}`);
     
     if (tokens.length > 0) {
-<<<<<<< HEAD
-      const tokensByProvider = tokens.reduce((acc: Record<string, number>, token: { providerId: string }) => {
-=======
       const tokensByProvider = tokens.reduce((acc: any, token: any) => {
->>>>>>> 86840f5b
         acc[token.providerId] = (acc[token.providerId] || 0) + 1;
         return acc;
       }, {} as Record<string, number>);
@@ -67,33 +46,19 @@
     // 4. Check for potential issues
     console.log("\n🔍 Potential Issues:");
     
-<<<<<<< HEAD
-    // Check for orphaned models
-    const modelsWithProviders = await db.query.aiModel.findMany({
-      with: { provider: true }
-    });
-    const orphanedModels = modelsWithProviders.filter((m: { provider: any }) => !m.provider);
-=======
     // Check for orphaned models (providers are now managed via JSON config)
     const models = await db.select().from(aiModel);
     const validProviderIds = ["openai", "anthropic", "google", "xai"];
     const orphanedModels = models.filter((m: any) => !validProviderIds.includes(m.providerId));
->>>>>>> 86840f5b
     
     if (orphanedModels.length > 0) {
       console.log(`⚠️  ${orphanedModels.length} models with invalid provider references`);
     }
     
     // Check for models without tokens
-<<<<<<< HEAD
-    const providerIdsWithTokens = [...new Set(tokens.map((t: { providerId: string }) => t.providerId))];
-    const modelsWithoutTokens = modelsWithProviders.filter((m: { provider: any; providerId: string }) => 
-      m.provider && !providerIdsWithTokens.includes(m.providerId)
-=======
     const providerIdsWithTokens = [...new Set(tokens.map((t: any) => t.providerId))];
     const modelsWithoutTokens = models.filter((m: any) => 
       validProviderIds.includes(m.providerId) && !providerIdsWithTokens.includes(m.providerId)
->>>>>>> 86840f5b
     );
     
     if (modelsWithoutTokens.length > 0) {

import { readFileSync } from "fs";
import { dirname, join } from "path";
import { fileURLToPath } from "url";
import { eq } from "drizzle-orm";

import { db } from "../client";
import { aiStudioRepository } from "../repositories";
import { teams, users } from "../schema";

interface SupportedProviderConfig {
  name: string; // Database name (e.g., "OpenAI")
  base_url: string; // API URL
  sync_name: string; // Lowercase name used in synced-models.json (e.g., "openai")
}

interface SupportedProvidersData {
  providers: SupportedProviderConfig[];
}

// Helper function to generate example tokens based on provider name
function generateExampleToken(providerName: string): string {
  const providerLower = providerName.toLowerCase();

  switch (providerLower) {
    case "openai":
      return "sk-example-openai-token-replace-with-real";
    case "anthropic":
      return "sk-ant-example-anthropic-token-replace-with-real";
    case "google":
      return "AIzaSy-example-google-token-replace-with-real";
    case "xai":
      return "xai-example-token-replace-with-real";
    default:
      return `${providerLower}-example-token-replace-with-real`;
  }
}

export async function seedAiStudio() {
  try {
    console.log("🌱 Starting AI Studio seed...");

    // =============================
    // AI Providers are now managed via JSON configuration
    // =============================
<<<<<<< HEAD
    console.log("Creating AI Providers...");

    // Load providers from supported-providers.json (single source of truth)
    // Use a more robust path resolution approach
    const workspaceRoot = process.cwd();
    const supportedProvidersPath = join(
      workspaceRoot,
      "packages",
      "api",
      "src",
      "internal",
      "services",
      "ai-sync-adapters",
      "supported-providers.json",
    );

    let supportedProvidersData: SupportedProvidersData;
    try {
      const supportedProvidersContent = readFileSync(
        supportedProvidersPath,
        "utf-8",
      );
      supportedProvidersData = JSON.parse(supportedProvidersContent);
    } catch (error) {
      console.error("❌ Failed to read supported-providers.json:", error);
      console.error("Path:", supportedProvidersPath);
      console.error("Working directory:", process.cwd());
      throw new Error("Cannot seed providers without supported-providers.json");
    }

    // Use provider data directly from supported-providers.json
    const providers = supportedProvidersData.providers.map((provider) => ({
      name: provider.name, // Already in proper database format
      baseUrl: provider.base_url,
    }));

    console.log(
      `📋 Loaded ${providers.length} providers from supported-providers.json:`,
      providers.map((p) => p.name).join(", "),
    );

    const createdProviders: any[] = [];
    for (const providerData of providers) {
      try {
        // Check if provider already exists
        const existingProvider =
          await aiStudioRepository.AiProviderRepository.findByName(
            providerData.name,
          );

        if (existingProvider) {
          createdProviders.push(existingProvider);
          console.log(`✓ Provider "${providerData.name}" already exists`);
        } else {
          const provider =
            await aiStudioRepository.AiProviderRepository.create(providerData);
          if (provider) {
            createdProviders.push(provider);
            console.log(`✅ Provider created: ${(provider as any).name}`);
          }
        }
      } catch (error) {
        console.error(
          `❌ Error creating provider ${providerData.name}:`,
          error,
        );
      }
    }
=======
    console.log("⚠️  NOTICE: AI Providers are now managed via JSON configuration");
    console.log("   Providers are loaded from supported-providers.json");
    console.log("   No database seeding needed for providers");
>>>>>>> 86840f5b

    // =============================
    // 2. Create AI models
    // =============================
    // AI models seed has been removed.
    // From now on, models will be populated exclusively
    // through the Model Sync process in the admin interface.
    console.log("Skipping AI Models seed...");

    console.log("\n📊 Seed Summary:");
    console.log("   • AI Studio seed simplified - providers managed via JSON");

    console.log("\n✅ AI Studio seed completed successfully!");
  } catch (error) {
    console.error("❌ Error during AI Studio seed:", error);
    throw error;
  }
}

export async function seedAiStudioWithTeam(teamId: string, userId?: string) {
  try {
    console.log(`🌱 Starting AI Studio seed for team ${teamId}...`);

    // Load providers from JSON configuration
    console.log("📋 Loading providers from JSON configuration...");
    
    // Load providers from supported-providers.json
    const workspaceRoot = process.cwd();
    const supportedProvidersPath = join(
      workspaceRoot,
      "packages",
      "api",
      "src",
      "internal",
      "services",
      "ai-model-sync-adapter",
      "config",
      "supported-providers.json",
    );

    let supportedProvidersData: { providers: Array<{ providerId: string; name: string; baseUrl: string }> };
    try {
      const supportedProvidersContent = readFileSync(
        supportedProvidersPath,
        "utf-8",
      );
      supportedProvidersData = JSON.parse(supportedProvidersContent);
    } catch (error) {
      console.error("❌ Failed to read supported-providers.json:", error);
      console.log("⚠️  No providers configuration found. Cannot create tokens.");
      return;
    }

    const providersResult = supportedProvidersData.providers;
    console.log(`📋 Found ${providersResult.length} providers from JSON configuration`);

    // Use the first user from the team if not specified
    let createdById = userId;
    if (!createdById) {
      const teamUsers = await db
        .select()
        .from(users)
        .innerJoin(teams, eq(teams.id, teamId))
        .limit(1);

      if (teamUsers.length > 0) {
        createdById = teamUsers[0]!.user.id;
      } else {
        console.log("⚠️  No user found for the team");
        return;
      }
    }

    // =============================
    // 1. Create example tokens
    // =============================
    console.log("Creating AI Provider Tokens...");

    // Generate example tokens dynamically based on available providers
    const tokenExamples = providersResult.map((provider) => ({
      providerName: provider.name,
      token: generateExampleToken(provider.name),
    }));

    let tokensCreated = 0;
    for (const tokenData of tokenExamples) {
      const provider = providersResult.find(
        (p) => p.name === tokenData.providerName,
      );
      if (provider) {
        try {
          // Check if token already exists
          const existingToken =
            await aiStudioRepository.AiTeamProviderTokenRepository.findByTeamAndProvider(
              teamId,
              provider.providerId,
            );

          if (!existingToken) {
            await aiStudioRepository.AiTeamProviderTokenRepository.create({
              teamId,
              providerId: provider.providerId,
              token: tokenData.token,
            });
            tokensCreated++;
            console.log(`✅ Token created for provider: ${provider.name}`);
          } else {
            console.log(
              `⚠️  Token already exists for provider: ${provider.name}`,
            );
          }
        } catch (error) {
          const errorMessage =
            error instanceof Error ? error.message : "Unknown error";
          console.log(
            `⚠️  Error creating token for ${provider.name}: ${errorMessage}`,
          );
        }
      }
    }

    // =============================
    // 3. Create example AI libraries
    // =============================
    console.log("Creating AI Libraries...");

    const libraries = [
      {
        name: "Technical Library",
        files: {
          documents: [
            {
              name: "development-guide.md",
              type: "markdown",
              url: "https://example.com/docs/dev-guide.md",
              description: "Team development guide",
            },
            {
              name: "api-reference.json",
              type: "json",
              url: "https://example.com/docs/api.json",
              description: "API reference",
            },
          ],
        },
      },
      {
        name: "Knowledge Base",
        files: {
          documents: [
            {
              name: "faq.md",
              type: "markdown",
              url: "https://example.com/faq.md",
              description: "Frequently asked questions",
            },
          ],
        },
      },
    ];

    let librariesCreated = 0;
    for (const libraryData of libraries) {
      try {
        // Check if library with this name already exists
        const existingLibraries =
          await aiStudioRepository.AiLibraryRepository.findByTeam({
            teamId,
            busca: libraryData.name,
            limite: 1,
            offset: 0,
          });

        if (existingLibraries.length === 0) {
          await aiStudioRepository.AiLibraryRepository.create({
            ...libraryData,
            teamId: teamId,
          });
          librariesCreated++;
          console.log(`✅ Library created: ${libraryData.name}`);
        } else {
          console.log(`⚠️  Library already exists: ${libraryData.name}`);
        }
      } catch (error) {
        const errorMessage =
          error instanceof Error ? error.message : "Unknown error";
        console.log(
          `⚠️  Error creating library ${libraryData.name}: ${errorMessage}`,
        );
      }
    }

    // =============================
    // 4. Create example AI agents
    // =============================
    console.log("Creating AI Agents...");

    // Find a created library to associate
    const teamLibraries =
      await aiStudioRepository.AiLibraryRepository.findByTeam({
        teamId,
        limite: 1,
        offset: 0,
      });

    const agents = [
      {
        name: "Development Assistant",
        instructions:
          "You are an assistant specialized in software development. Help with code, debugging, architecture and best practices.",
        libraryId: teamLibraries[0]?.id,
      },
      {
        name: "Documentation Assistant",
        instructions:
          "You are an expert in creating and reviewing technical documentation. Help write clear and well-structured docs.",
        libraryId: teamLibraries[0]?.id,
      },
      {
        name: "General Assistant",
        instructions:
          "You are a general assistant that can help with various day-to-day team tasks.",
        libraryId: undefined, // No library
      },
    ];

    let agentsCreated = 0;
    for (const agentData of agents) {
      try {
        // Check if agent with this name already exists
        const existingAgents =
          await aiStudioRepository.AiAgentRepository.findByTeam({
            teamId,
            busca: agentData.name,
            limite: 1,
            offset: 0,
          });

        if (existingAgents.length === 0) {
          await aiStudioRepository.AiAgentRepository.create({
            ...agentData,
            teamId: teamId,
            createdById: createdById,
          });
          agentsCreated++;
          console.log(`✅ Agent created: ${agentData.name}`);
        } else {
          console.log(`⚠️  Agent already exists: ${agentData.name}`);
        }
      } catch (error) {
        const errorMessage =
          error instanceof Error ? error.message : "Unknown error";
        console.log(
          `⚠️  Error creating agent ${agentData.name}: ${errorMessage}`,
        );
      }
    }

    console.log(`📊 Summary for team ${teamId}:`);
    console.log(`   ✓ ${tokensCreated} tokens created`);
    console.log(`   ✓ ${librariesCreated} libraries created`);
    console.log(`   ✓ ${agentsCreated} agents created`);

    console.log("✅ AI Studio seed for team completed successfully!");
  } catch (error) {
    console.error(`❌ Error during AI Studio seed for team:`, error);
    throw error;
  }
}

// Execute seed when file is run directly
if (import.meta.url === `file://${process.argv[1]}`) {
  seedAiStudio()
    .then(() => {
      console.log("✅ Seed completed successfully!");
      process.exit(0);
    })
    .catch((error) => {
      console.error("❌ Error during seed:", error);
      process.exit(1);
    });
}<|MERGE_RESOLUTION|>--- conflicted
+++ resolved
@@ -42,80 +42,9 @@
     // =============================
     // AI Providers are now managed via JSON configuration
     // =============================
-<<<<<<< HEAD
-    console.log("Creating AI Providers...");
-
-    // Load providers from supported-providers.json (single source of truth)
-    // Use a more robust path resolution approach
-    const workspaceRoot = process.cwd();
-    const supportedProvidersPath = join(
-      workspaceRoot,
-      "packages",
-      "api",
-      "src",
-      "internal",
-      "services",
-      "ai-sync-adapters",
-      "supported-providers.json",
-    );
-
-    let supportedProvidersData: SupportedProvidersData;
-    try {
-      const supportedProvidersContent = readFileSync(
-        supportedProvidersPath,
-        "utf-8",
-      );
-      supportedProvidersData = JSON.parse(supportedProvidersContent);
-    } catch (error) {
-      console.error("❌ Failed to read supported-providers.json:", error);
-      console.error("Path:", supportedProvidersPath);
-      console.error("Working directory:", process.cwd());
-      throw new Error("Cannot seed providers without supported-providers.json");
-    }
-
-    // Use provider data directly from supported-providers.json
-    const providers = supportedProvidersData.providers.map((provider) => ({
-      name: provider.name, // Already in proper database format
-      baseUrl: provider.base_url,
-    }));
-
-    console.log(
-      `📋 Loaded ${providers.length} providers from supported-providers.json:`,
-      providers.map((p) => p.name).join(", "),
-    );
-
-    const createdProviders: any[] = [];
-    for (const providerData of providers) {
-      try {
-        // Check if provider already exists
-        const existingProvider =
-          await aiStudioRepository.AiProviderRepository.findByName(
-            providerData.name,
-          );
-
-        if (existingProvider) {
-          createdProviders.push(existingProvider);
-          console.log(`✓ Provider "${providerData.name}" already exists`);
-        } else {
-          const provider =
-            await aiStudioRepository.AiProviderRepository.create(providerData);
-          if (provider) {
-            createdProviders.push(provider);
-            console.log(`✅ Provider created: ${(provider as any).name}`);
-          }
-        }
-      } catch (error) {
-        console.error(
-          `❌ Error creating provider ${providerData.name}:`,
-          error,
-        );
-      }
-    }
-=======
     console.log("⚠️  NOTICE: AI Providers are now managed via JSON configuration");
     console.log("   Providers are loaded from supported-providers.json");
     console.log("   No database seeding needed for providers");
->>>>>>> 86840f5b
 
     // =============================
     // 2. Create AI models

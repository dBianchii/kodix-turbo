--- conflicted
+++ resolved
@@ -1,451 +1,3 @@
-<<<<<<< HEAD
-/* eslint-disable @typescript-eslint/no-explicit-any */
-/* eslint-disable @typescript-eslint/no-non-null-assertion */
-
-import type { DBQueryConfig, SQLWrapper } from "drizzle-orm";
-import { and, eq } from "drizzle-orm";
-
-import type { db as _db } from "../client";
-import type {
-  DbTable,
-  DeleteArgs,
-  DeleteFn,
-  FindArgs,
-  FindFn,
-  FromArgs,
-  FromFn,
-  InsertArgs,
-  JoinArgs,
-  JoinFn,
-  SetArgs,
-  SetFn,
-  Team,
-  TeamDbClient,
-  UpdateArgs,
-  ValuesArgs,
-  ValuesFn,
-  WhereArgs,
-  WhereFn,
-} from "./teamDb.types";
-import { db } from "../client";
-import * as schema from "../schema";
-
-type AnyArgs = any[];
-
-interface InvokeContext {
-  path?: string[];
-  fnPath?: { name: string; args: unknown[] }[];
-}
-
-interface InterceptFn {
-  invoke: (...args: unknown[]) => unknown;
-  name: string;
-  args: unknown[];
-}
-
-interface OverrideFn {
-  pattern: string | string[];
-  action: () => unknown;
-}
-
-export const getTeamDb = (team: Team): TeamDbClient => {
-  const teamIdColumn = "teamId";
-
-  const getTable = (table: DbTable) => schema[table];
-
-  const getAccessPolicy = (
-    table: {
-      [teamIdColumn]: any;
-    },
-    owner: Team,
-  ) => eq(table[teamIdColumn], owner.id);
-
-  const intercept = (fn: InterceptFn, context: InvokeContext = {}) => {
-    const { path = [], fnPath = [] } = context;
-
-    const pathAsString = path.join(".");
-
-    const matchPath = (pattern: string) => {
-      return new RegExp(
-        `^${pattern.replace(/\./g, "\\.").replace(/\*/g, ".*")}$`,
-      ).test(pathAsString);
-    };
-
-    const overrides: OverrideFn[] = [
-      {
-        pattern: "db.transaction",
-        action: () => {
-          const transactionFn = fn.invoke as typeof db.transaction;
-          const [callback] = fn.args as Parameters<typeof db.transaction>;
-
-          return transactionFn(async (tx) => {
-            const wrappedTx = createProxy(tx, { path: ["tx"] });
-            return callback(wrappedTx);
-          });
-        },
-      },
-      {
-        pattern: ["db.execute", "db.*.execute", "tx.execute", "tx.*.execute"],
-        action: () => {
-          throw new Error("'execute' in teamDB is not allowed");
-        },
-      },
-      {
-        pattern: [
-          "db.query.findMany",
-          "db.query.*.findMany",
-          "db.query.findFirst",
-          "db.query.*.findFirst",
-          "tx.query.findMany",
-          "tx.query.*.findMany",
-          "tx.query.findFirst",
-          "tx.query.*.findFirst",
-        ],
-        action: () => {
-          const findFn = fn.invoke as FindFn;
-          const findArgs = fn.args as FindArgs;
-
-          const tableIndex = path.findIndex((x) => x === "query") + 1;
-          const tableName = path[tableIndex]! as keyof typeof db.query;
-          const table = getTable(tableName as DbTable);
-
-          if (teamIdColumn in table) {
-            let [config] = findArgs;
-
-            if (config?.where) {
-              config = {
-                ...config,
-                where: and(
-                  getAccessPolicy(table, team),
-                  config.where as SQLWrapper,
-                ),
-              };
-            }
-
-            if (!config?.where) {
-              config = {
-                ...config,
-                where: getAccessPolicy(table, team),
-              };
-            }
-
-            if (config.with) {
-              config = {
-                ...config,
-                with: (
-                  Object.keys(config.with) as (keyof typeof config.with)[]
-                ).reduce<DBQueryConfig["with"]>((acc, key) => {
-                  const value = config!.with![key] as
-                    | true
-                    | null
-                    | DBQueryConfig<"many">;
-
-                  if (value === true) {
-                    return {
-                      ...acc,
-                      [key]: {
-                        where: (table) =>
-                          teamIdColumn in table
-                            ? // @ts-expect-error: typescript aint easy
-                              getAccessPolicy(table, team)
-                            : undefined,
-                      },
-                    };
-                  }
-
-                  if (typeof value === "object" && value !== null) {
-                    return {
-                      ...acc,
-                      [key]: {
-                        ...value,
-                        where: (table, other) =>
-                          teamIdColumn in table
-                            ? and(
-                                // @ts-expect-error: typescript aint easy
-                                getAccessPolicy(table, team),
-                                typeof value.where === "function"
-                                  ? value.where(table, other)
-                                  : value.where,
-                              )
-                            : typeof value.where === "function"
-                              ? value.where(table, other)
-                              : value.where,
-                      },
-                    };
-                  }
-
-                  return { ...acc, [key]: value };
-                  // eslint-disable-next-line @typescript-eslint/no-unsafe-argument
-                }, config.with as any),
-              };
-            }
-
-            return findFn(...([config] as FindArgs));
-          }
-
-          return findFn(...findArgs);
-        },
-      },
-      {
-        pattern: ["db.*.from", "tx.*.from"],
-        action: () => {
-          const fromFn = fn.invoke as FromFn;
-          const fromArgs = fn.args as FromArgs;
-
-          const [table] = fromArgs;
-
-          if (teamIdColumn in table) {
-            return fromFn(...fromArgs).where(getAccessPolicy(table, team));
-          }
-
-          return fromFn(...fromArgs);
-        },
-      },
-      {
-        pattern: [
-          "db.*.from.where",
-          "db.*.from.*.where",
-          "tx.*.from.where",
-          "tx.*.from.*.where",
-        ],
-        action: () => {
-          const whereFn = fn.invoke as WhereFn;
-          const whereArgs = fn.args as WhereArgs;
-
-          const [table] = fnPath.findLast((x) => x.name === "from")
-            ?.args as FromArgs;
-
-          if (teamIdColumn in table) {
-            const [whereFilter] = whereArgs;
-
-            return whereFn(
-              and(getAccessPolicy(table, team), whereFilter as SQLWrapper),
-            );
-          }
-
-          return whereFn(...whereArgs);
-        },
-      },
-      {
-        pattern: [
-          "db.*.leftJoin",
-          "db.*.rightJoin",
-          "db.*.innerJoin",
-          "db.*.fullJoin",
-          "tx.*.leftJoin",
-          "tx.*.rightJoin",
-          "tx.*.innerJoin",
-          "tx.*.fullJoin",
-        ],
-        action: () => {
-          const joinFn = fn.invoke as JoinFn;
-          const joinArgs = fn.args as JoinArgs;
-
-          const [table, joinOptions] = joinArgs;
-
-          if (teamIdColumn in table) {
-            return joinFn(
-              table,
-              and(getAccessPolicy(table, team), joinOptions as SQLWrapper),
-            );
-          }
-
-          return joinFn(...joinArgs);
-        },
-      },
-      {
-        pattern: ["db.insert.values", "tx.insert.values"],
-        action: () => {
-          const valuesFn = fn.invoke as ValuesFn;
-          const valuesArgs = fn.args as ValuesArgs;
-
-          const [table] = fnPath.findLast((x) => x.name === "insert")
-            ?.args as InsertArgs;
-
-          if (teamIdColumn in table) {
-            let [valuesToInsert] = valuesArgs;
-
-            if (!Array.isArray(valuesToInsert)) {
-              valuesToInsert = [valuesToInsert];
-            }
-
-            const valuesToInsertWithOwner = valuesToInsert.map((value) => ({
-              ...value,
-              ownerId: team.id,
-            }));
-
-            return valuesFn(valuesToInsertWithOwner);
-          }
-
-          return valuesFn(...valuesArgs);
-        },
-      },
-      {
-        pattern: ["db.update.set", "tx.update.set"],
-        action: () => {
-          const setFn = fn.invoke as SetFn;
-          const setArgs = fn.args as SetArgs;
-
-          const [table] = fnPath.findLast((x) => x.name === "update")
-            ?.args as UpdateArgs;
-
-          if (teamIdColumn in table) {
-            return setFn(...setArgs).where(getAccessPolicy(table, team));
-          }
-
-          return setFn(...setArgs);
-        },
-      },
-      {
-        pattern: [
-          "db.update.where",
-          "db.update.*.where",
-          "tx.update.where",
-          "tx.update.*.where",
-        ],
-        action: () => {
-          const whereFn = fn.invoke as WhereFn;
-          const whereArgs = fn.args as WhereArgs;
-
-          const [table] = [...fnPath].reverse().find((x) => x.name === "update")
-            ?.args as UpdateArgs;
-
-          if (teamIdColumn in table) {
-            const [whereFilter] = whereArgs;
-
-            return whereFn(
-              and(getAccessPolicy(table, team), whereFilter as SQLWrapper),
-            );
-          }
-
-          return whereFn(...whereArgs);
-        },
-      },
-      {
-        pattern: ["db.delete", "tx.delete"],
-        action: () => {
-          const deleteFn = fn.invoke as DeleteFn;
-          const deleteArgs = fn.args as DeleteArgs;
-
-          const [table] = deleteArgs;
-
-          if (teamIdColumn in table) {
-            return deleteFn(...deleteArgs).where(getAccessPolicy(table, team));
-          }
-
-          return deleteFn(...deleteArgs);
-        },
-      },
-      {
-        pattern: [
-          "db.delete.where",
-          "db.delete.*.where",
-          "tx.delete.where",
-          "tx.delete.*.where",
-        ],
-        action: () => {
-          const whereFn = fn.invoke as WhereFn;
-          const whereArgs = fn.args as WhereArgs;
-
-          const [table] = fnPath.findLast((x) => x.name === "delete")
-            ?.args as DeleteArgs;
-
-          if (teamIdColumn in table) {
-            const [whereOptions] = whereArgs;
-
-            return whereFn(
-              and(getAccessPolicy(table, team), whereOptions as SQLWrapper),
-            );
-          }
-
-          return whereFn(...whereArgs);
-        },
-      },
-    ];
-
-    const fnOverride = overrides.find(({ pattern, action }) => {
-      if (Array.isArray(pattern) && pattern.some(matchPath)) {
-        return action;
-      }
-
-      if (typeof pattern === "string" && matchPath(pattern)) {
-        return action;
-      }
-
-      return null;
-    })?.action;
-
-    return fnOverride ? fnOverride() : fn.invoke(...fn.args);
-  };
-
-  const createProxy = <T extends object>(
-    target: T,
-    context: InvokeContext = {},
-  ): T => {
-    const { path = [], fnPath = [] } = context;
-
-    return new Proxy<T>(target, {
-      get: (innerTarget, innerTargetProp, innerTargetReceiver) => {
-        const currentPath = path.concat(innerTargetProp.toString());
-        const innerTargetPropValue = Reflect.get(
-          innerTarget,
-          innerTargetProp,
-          innerTargetReceiver,
-        );
-
-        if (typeof innerTargetPropValue === "function") {
-          return (...args: AnyArgs) => {
-            const currentFnPath = [
-              ...fnPath,
-              { name: innerTargetProp.toString(), args },
-            ];
-
-            const result = intercept(
-              {
-                invoke: innerTargetPropValue.bind(
-                  innerTarget,
-                ) as InterceptFn["invoke"],
-                name: innerTargetProp.toString(),
-                args,
-              },
-              { path: currentPath, fnPath: currentFnPath },
-            );
-
-            if (
-              typeof result === "object" &&
-              result !== null &&
-              !Array.isArray(result)
-            ) {
-              return createProxy(result, {
-                path: currentPath,
-                fnPath: currentFnPath,
-              });
-            }
-
-            return result;
-          };
-        } else if (
-          typeof innerTargetPropValue === "object" &&
-          innerTargetPropValue !== null &&
-          !Array.isArray(innerTargetPropValue)
-        ) {
-          // wrap nested objects in a proxy as well
-          return createProxy(innerTargetPropValue, {
-            path: currentPath,
-            fnPath,
-          });
-        }
-
-        return innerTargetPropValue;
-      },
-    });
-  };
-
-  //TODO: FIIIIIIIIIIIIIIIIIIIIIIIIXXXXXXXXX
-  // @ts-expect-error: typescript aint easy
-  return createProxy(db, { path: ["db"] });
-};
-=======
 // /* eslint-disable @typescript-eslint/no-unsafe-call */
 // /* eslint-disable @typescript-eslint/no-unsafe-member-access */
 // /* eslint-disable @typescript-eslint/no-explicit-any */
@@ -895,5 +447,4 @@
 //   };
 
 //   return createProxy(db, { path: ["db"] });
-// };
->>>>>>> a3d290d9
+// };
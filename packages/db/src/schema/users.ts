--- conflicted
+++ resolved
@@ -110,22 +110,13 @@
       .varchar({ length: NANOID_SIZE })
       .notNull()
       .references(() => users.id, { onUpdate: "cascade", onDelete: "cascade" }),
-<<<<<<< HEAD
     teamId: teamIdReferenceCascadeDelete(t),
-    subject: t.varchar({ length: 100 }), //For email
-    sentAt: t.timestamp().notNull(),
+    subject: t.varchar({ length: 100 }), //?For email only!
+    sentAt: t.timestamp().defaultNow().notNull(),
     message: t.text().notNull(),
-    channel: t.mysqlEnum(["EMAIL"]).notNull(),
+    channel: t.mysqlEnum(["EMAIL", "PUSH_NOTIFICATIONS"]).notNull(),
     read: t.boolean().default(false).notNull(),
   }),
-=======
-    teamId: teamIdReferenceCascadeDelete,
-    subject: varchar("subject", { length: 100 }), //?For email only!
-    sentAt: timestamp("sentAt").defaultNow().notNull(),
-    message: text("message").notNull(),
-    channel: mysqlEnum("channel", ["EMAIL", "PUSH_NOTIFICATIONS"]).notNull(),
-  },
->>>>>>> 0f3d71a4
   (table) => {
     return {
       sentToUserIdIdx: index("sentToUserId_idx").on(table.sentToUserId),

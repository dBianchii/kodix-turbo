import { relations } from "drizzle-orm";
import { index, mysqlTable } from "drizzle-orm/mysql-core";

import { NANOID_SIZE } from "@kdx/shared";

import { teams } from "../teams";
import { users } from "../users";
import {
  DEFAULTLENGTH,
  nanoidPrimaryKey,
  teamIdReferenceCascadeDelete,
  typeEnum,
} from "../utils";
import { eventMasters } from "./calendar";

export const careShifts = mysqlTable(
  "careShift",
  (t) => ({
    id: nanoidPrimaryKey(t),
    caregiverId: t
      .varchar({ length: NANOID_SIZE })
      .notNull()
      .references(() => users.id),
    teamId: teamIdReferenceCascadeDelete(t),
    checkIn: t.timestamp().defaultNow().notNull(),
    checkOut: t.timestamp(),
    shiftEndedAt: t.timestamp(),
    notes: t.varchar({ length: DEFAULTLENGTH }),
  }),
  (table) => {
    return {
      caregiverIdIdx: index("caregiverId_idx").on(table.caregiverId),
      teamIdIdx: index("teamId_idx").on(table.teamId),
    };
  },
);
export const careShiftsRelations = relations(careShifts, ({ one }) => ({
  Caregiver: one(users, {
    fields: [careShifts.caregiverId],
    references: [users.id],
  }),
  Team: one(teams, {
    fields: [careShifts.teamId],
    references: [teams.id],
  }),
}));

export const careTasks = mysqlTable(
  "careTask",
  (t) => ({
    id: nanoidPrimaryKey(t),
    date: t.timestamp("date").notNull(),
    doneAt: t.timestamp("doneAt"),
    doneByUserId: t.varchar("doneByUserId", { length: NANOID_SIZE }).references(
      () => users.id,
      { onDelete: "restrict" }, //Restrict because we have to keep logs somehow
    ),
    teamId: teamIdReferenceCascadeDelete(t),
    eventMasterId: t.varchar("eventMasterId", {
      length: NANOID_SIZE,
    }),
    //.references(() => eventMasters.id), //TODO: should we have foreignKey????????????????????????????????????????????????????????????????
<<<<<<< HEAD
    careShiftId: t
      .varchar("careShiftId", { length: NANOID_SIZE })
      .notNull()
      .references(() => careShifts.id),
    title: t.varchar("title", { length: DEFAULTLENGTH }),
    description: t.varchar("description", { length: DEFAULTLENGTH }),
    details: t.varchar("details", { length: DEFAULTLENGTH }),
    updatedAt: t.timestamp("updatedAt").onUpdateNow(),
    type: typeEnum(t).notNull().default("NORMAL"),
  }),
=======
    careShiftId: varchar("careShiftId", { length: NANOID_SIZE }).references(
      () => careShifts.id,
    ),
    title: varchar("title", { length: DEFAULTLENGTH }),
    description: varchar("description", { length: DEFAULTLENGTH }),
    details: varchar("details", { length: DEFAULTLENGTH }),
    updatedAt: timestamp("updatedAt").onUpdateNow(),
    type: typeEnum.notNull().default("NORMAL"),
    createdBy: varchar("createdBy", { length: NANOID_SIZE })
      .notNull()
      .references(() => users.id),
  },
>>>>>>> 2745ad39
  (table) => {
    return {
      doneByUserIdIdx: index("doneByUserId_idx").on(table.doneByUserId),
      eventMasterIdIdx: index("eventMasterId_Idx").on(table.eventMasterId),
      careShiftIdIdx: index("careShiftId_idx").on(table.careShiftId),
      teamIdIdx: index("teamId_idx").on(table.teamId),
    };
  },
);
export const careTasksRelations = relations(careTasks, ({ one }) => ({
  DoneByUser: one(users, {
    fields: [careTasks.doneByUserId],
    references: [users.id],
  }),
  Team: one(teams, {
    fields: [careTasks.teamId],
    references: [teams.id],
  }),
  CareShift: one(careShifts, {
    fields: [careTasks.careShiftId],
    references: [careShifts.id],
  }),
  EventMaster: one(eventMasters, {
    fields: [careTasks.eventMasterId],
    references: [eventMasters.id],
  }),
}));<|MERGE_RESOLUTION|>--- conflicted
+++ resolved
@@ -49,42 +49,30 @@
   "careTask",
   (t) => ({
     id: nanoidPrimaryKey(t),
-    date: t.timestamp("date").notNull(),
-    doneAt: t.timestamp("doneAt"),
-    doneByUserId: t.varchar("doneByUserId", { length: NANOID_SIZE }).references(
+    date: t.timestamp().notNull(),
+    doneAt: t.timestamp(),
+    doneByUserId: t.varchar({ length: NANOID_SIZE }).references(
       () => users.id,
       { onDelete: "restrict" }, //Restrict because we have to keep logs somehow
     ),
     teamId: teamIdReferenceCascadeDelete(t),
-    eventMasterId: t.varchar("eventMasterId", {
+    eventMasterId: t.varchar({
       length: NANOID_SIZE,
     }),
     //.references(() => eventMasters.id), //TODO: should we have foreignKey????????????????????????????????????????????????????????????????
-<<<<<<< HEAD
     careShiftId: t
-      .varchar("careShiftId", { length: NANOID_SIZE })
-      .notNull()
+      .varchar({ length: NANOID_SIZE })
       .references(() => careShifts.id),
-    title: t.varchar("title", { length: DEFAULTLENGTH }),
-    description: t.varchar("description", { length: DEFAULTLENGTH }),
-    details: t.varchar("details", { length: DEFAULTLENGTH }),
-    updatedAt: t.timestamp("updatedAt").onUpdateNow(),
+    title: t.varchar({ length: DEFAULTLENGTH }),
+    description: t.varchar({ length: DEFAULTLENGTH }),
+    details: t.varchar({ length: DEFAULTLENGTH }),
+    updatedAt: t.timestamp().onUpdateNow(),
     type: typeEnum(t).notNull().default("NORMAL"),
-  }),
-=======
-    careShiftId: varchar("careShiftId", { length: NANOID_SIZE }).references(
-      () => careShifts.id,
-    ),
-    title: varchar("title", { length: DEFAULTLENGTH }),
-    description: varchar("description", { length: DEFAULTLENGTH }),
-    details: varchar("details", { length: DEFAULTLENGTH }),
-    updatedAt: timestamp("updatedAt").onUpdateNow(),
-    type: typeEnum.notNull().default("NORMAL"),
-    createdBy: varchar("createdBy", { length: NANOID_SIZE })
+    createdBy: t
+      .varchar({ length: NANOID_SIZE })
       .notNull()
       .references(() => users.id),
-  },
->>>>>>> 2745ad39
+  }),
   (table) => {
     return {
       doneByUserIdIdx: index("doneByUserId_idx").on(table.doneByUserId),

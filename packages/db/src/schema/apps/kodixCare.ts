--- conflicted
+++ resolved
@@ -1,8 +1,4 @@
 import { relations } from "drizzle-orm";
-<<<<<<< HEAD
-import { index, mysqlTable, timestamp, varchar } from "drizzle-orm/mysql-core";
-import { createInsertSchema } from "drizzle-zod";
-=======
 import {
   boolean,
   index,
@@ -10,7 +6,7 @@
   timestamp,
   varchar,
 } from "drizzle-orm/mysql-core";
->>>>>>> d8449e08
+import { createInsertSchema } from "drizzle-zod";
 
 import { NANOID_SIZE } from "../../nanoid";
 import { teams } from "../teams";

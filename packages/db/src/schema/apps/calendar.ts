--- conflicted
+++ resolved
@@ -1,12 +1,6 @@
 import { relations } from "drizzle-orm";
-<<<<<<< HEAD
-import { index, mysqlTable } from "drizzle-orm/mysql-core";
-
-import { NANOID_SIZE } from "@kdx/shared";
-=======
 import { index, mysqlTable, timestamp, varchar } from "drizzle-orm/mysql-core";
 import { createInsertSchema } from "drizzle-zod";
->>>>>>> 92d3af66
 
 import { teams } from "../teams";
 import { users } from "../users";

--- conflicted
+++ resolved
@@ -1,9 +1,5 @@
 import { relations } from "drizzle-orm";
-<<<<<<< HEAD
 import { index, mysqlTable } from "drizzle-orm/mysql-core";
-=======
-import { index, mysqlTable, timestamp, varchar } from "drizzle-orm/mysql-core";
->>>>>>> 0f3d71a4
 
 import { NANOID_SIZE } from "../../nanoid";
 import { teams } from "../teams";
@@ -17,7 +13,6 @@
 
 export const eventMasters = mysqlTable(
   "eventMaster",
-<<<<<<< HEAD
   (t) => ({
     id: nanoidPrimaryKey(t),
     rule: t.varchar({ length: DEFAULTLENGTH }).notNull(),
@@ -26,20 +21,8 @@
     title: t.varchar({ length: DEFAULTLENGTH }),
     description: t.varchar({ length: DEFAULTLENGTH }),
     teamId: teamIdReferenceCascadeDelete(t),
-    type: t.mysqlEnum(["NORMAL", "CRITICAL"]).default("NORMAL"),
+    type: typeEnum(t).notNull().default("NORMAL"),
   }),
-=======
-  {
-    id: nanoidPrimaryKey,
-    rule: varchar("rule", { length: DEFAULTLENGTH }).notNull(),
-    dateStart: timestamp("dateStart", { mode: "date", fsp: 3 }).notNull(),
-    dateUntil: timestamp("dateUntil", { mode: "date", fsp: 3 }),
-    title: varchar("title", { length: DEFAULTLENGTH }),
-    description: varchar("description", { length: DEFAULTLENGTH }),
-    teamId: teamIdReferenceCascadeDelete,
-    type: typeEnum.notNull().default("NORMAL"),
-  },
->>>>>>> 0f3d71a4
   (table) => {
     return {
       teamIdIdx: index("teamId_idx").on(table.teamId),
@@ -97,12 +80,8 @@
       .varchar({ length: NANOID_SIZE })
       .notNull()
       .references(() => eventMasters.id, { onDelete: "cascade" }),
-<<<<<<< HEAD
+    type: typeEnum(t),
   }),
-=======
-    type: typeEnum,
-  },
->>>>>>> 0f3d71a4
   (table) => {
     return {
       eventMasterIdIdx: index("eventMasterId_idx").on(table.eventMasterId),

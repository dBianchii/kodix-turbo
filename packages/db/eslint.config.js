--- conflicted
+++ resolved
@@ -45,9 +45,6 @@
       ],
     },
   },
-<<<<<<< HEAD
-=======
   ...baseConfig,
   ...enforceDrizzleWhere,
->>>>>>> 92d3af66
 ];
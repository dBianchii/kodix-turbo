import { TRPCError } from "@trpc/server";

import type { TUpdateUserAssociationInputSchema } from "@kdx/validators/trpc/team/appRole";
import { eq } from "@kdx/db";
<<<<<<< HEAD
import { schema } from "@kdx/db/schema";
import { appIdToAdminRole_defaultIdMap } from "@kdx/shared";
=======
import { teamAppRolesToUsers } from "@kdx/db/schema";
>>>>>>> b025d2f4

import type { TIsTeamOwnerProcedureContext } from "../../../procedures";

interface UpdateUserAssociationOptions {
  ctx: TIsTeamOwnerProcedureContext;
  input: TUpdateUserAssociationInputSchema;
}

export const updateUserAssociationHandler = async ({
  ctx,
  input,
}: UpdateUserAssociationOptions) => {
  await ctx.db.transaction(async (tx) => {
    if (input.userId === ctx.session.user.id) {
      //need to detect if they are sending the admin role to prevent removing themselves
      const adminTeamAppRolesForApp = await tx
        .select({ id: schema.teamAppRoles.id })
        .from(schema.teamAppRoles)
        .where(
          eq(
            schema.teamAppRoles.appRoleDefaultId,
            appIdToAdminRole_defaultIdMap[input.appId],
          ),
        );

      if (
        !adminTeamAppRolesForApp.some((x) =>
          input.teamAppRoleIds.includes(x.id),
        )
      ) {
        throw new TRPCError({
          message: "You cannot remove yourself from the Administrator role",
          code: "BAD_REQUEST",
        });
      }
    }

    await tx
<<<<<<< HEAD
      .delete(schema.teamAppRolesToUsers)
      .where(eq(schema.teamAppRolesToUsers.userId, input.userId));

    if (input.teamAppRoleIds.length)
      // If there are any teamAppRoleIds to connect, insert them after deletion
      await tx.insert(schema.teamAppRolesToUsers).values(
=======
      .delete(teamAppRolesToUsers)
      .where(eq(teamAppRolesToUsers.userId, input.userId));

    if (input.teamAppRoleIds.length)
      // If there are any teamAppRoleIds to connect, insert them after deletion
      await tx.insert(teamAppRolesToUsers).values(
>>>>>>> b025d2f4
        input.teamAppRoleIds.map((appRoleId) => ({
          userId: input.userId,
          teamAppRoleId: appRoleId,
        })),
      );
  });
};<|MERGE_RESOLUTION|>--- conflicted
+++ resolved
@@ -1,13 +1,6 @@
-import { TRPCError } from "@trpc/server";
-
 import type { TUpdateUserAssociationInputSchema } from "@kdx/validators/trpc/team/appRole";
-import { eq } from "@kdx/db";
-<<<<<<< HEAD
-import { schema } from "@kdx/db/schema";
-import { appIdToAdminRole_defaultIdMap } from "@kdx/shared";
-=======
-import { teamAppRolesToUsers } from "@kdx/db/schema";
->>>>>>> b025d2f4
+import { and, eq, inArray } from "@kdx/db";
+import { teamAppRoles, teamAppRolesToUsers } from "@kdx/db/schema";
 
 import type { TIsTeamOwnerProcedureContext } from "../../../procedures";
 
@@ -21,46 +14,31 @@
   input,
 }: UpdateUserAssociationOptions) => {
   await ctx.db.transaction(async (tx) => {
-    if (input.userId === ctx.session.user.id) {
-      //need to detect if they are sending the admin role to prevent removing themselves
-      const adminTeamAppRolesForApp = await tx
-        .select({ id: schema.teamAppRoles.id })
-        .from(schema.teamAppRoles)
-        .where(
-          eq(
-            schema.teamAppRoles.appRoleDefaultId,
-            appIdToAdminRole_defaultIdMap[input.appId],
-          ),
-        );
-
-      if (
-        !adminTeamAppRolesForApp.some((x) =>
-          input.teamAppRoleIds.includes(x.id),
-        )
-      ) {
-        throw new TRPCError({
-          message: "You cannot remove yourself from the Administrator role",
-          code: "BAD_REQUEST",
-        });
-      }
-    }
+    const teamAppRolesForTeamAndAppQuery = tx
+      .select({ id: teamAppRoles.id })
+      .from(teamAppRoles)
+      .where(
+        and(
+          eq(teamAppRoles.appId, input.appId),
+          eq(teamAppRoles.teamId, ctx.session.user.activeTeamId),
+        ),
+      );
 
     await tx
-<<<<<<< HEAD
-      .delete(schema.teamAppRolesToUsers)
-      .where(eq(schema.teamAppRolesToUsers.userId, input.userId));
-
-    if (input.teamAppRoleIds.length)
-      // If there are any teamAppRoleIds to connect, insert them after deletion
-      await tx.insert(schema.teamAppRolesToUsers).values(
-=======
       .delete(teamAppRolesToUsers)
-      .where(eq(teamAppRolesToUsers.userId, input.userId));
+      .where(
+        and(
+          eq(teamAppRolesToUsers.userId, input.userId),
+          inArray(
+            teamAppRolesToUsers.teamAppRoleId,
+            teamAppRolesForTeamAndAppQuery,
+          ),
+        ),
+      );
 
     if (input.teamAppRoleIds.length)
       // If there are any teamAppRoleIds to connect, insert them after deletion
       await tx.insert(teamAppRolesToUsers).values(
->>>>>>> b025d2f4
         input.teamAppRoleIds.map((appRoleId) => ({
           userId: input.userId,
           teamAppRoleId: appRoleId,

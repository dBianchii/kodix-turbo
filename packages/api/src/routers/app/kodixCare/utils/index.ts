<<<<<<< HEAD
import type { Drizzle } from "@kdx/db/client";
import { and, eq } from "@kdx/db";
import { db as _db } from "@kdx/db/client";
import { schema } from "@kdx/db/schema";
=======
import * as schema from "@kdx/db/schema";
>>>>>>> 61a5c088
import { kodixCareAppId } from "@kdx/shared";

import type { TProtectedProcedureContext } from "../../../../procedures";
import { getAllHandler } from "../../calendar/getAll.handler";
import { saveConfigHandler } from "../../saveConfig.handler";

export async function cloneCalendarTasksToCareTasks({
  start,
  end,
  careShiftId,
  ctx,
}: {
  start: Date;
  end: Date;
  careShiftId: string;
  ctx: TProtectedProcedureContext;
}) {
  const calendarTasks = await getAllHandler({
    ctx,
    input: {
      dateStart: start,
      dateEnd: end,
    },
  });

  if (calendarTasks.length > 0)
    await ctx.db.insert(schema.careTasks).values(
      calendarTasks.map((calendarTask) => ({
        careShiftId: careShiftId,
        teamId: ctx.session.user.activeTeamId,
        title: calendarTask.title,
        description: calendarTask.description,
        eventDate: calendarTask.date,
        eventMasterId: calendarTask.eventMasterId,
        doneByUserId: null,
      })),
    );

  await saveConfigHandler({
    ctx,
    input: {
      appId: kodixCareAppId,
      config: {
        clonedCareTasksUntil: end,
      },
    },
  });
}

export async function getUserTeamsWithAppInstalled({
  userId,
  appId,
  db = _db,
}: {
  userId: string;
  appId: string;
  db: Drizzle;
}) {
  return await db
    .select({
      id: schema.teams.id,
    })
    .from(schema.teams)
    .where(
      and(
        eq(schema.usersToTeams.userId, userId),
        eq(schema.appsToTeams.appId, appId),
      ),
    )
    .innerJoin(
      schema.appsToTeams,
      eq(schema.appsToTeams.teamId, schema.teams.id),
    )
    .innerJoin(
      schema.usersToTeams,
      eq(schema.usersToTeams.teamId, schema.teams.id),
    );
}<|MERGE_RESOLUTION|>--- conflicted
+++ resolved
@@ -1,11 +1,7 @@
-<<<<<<< HEAD
 import type { Drizzle } from "@kdx/db/client";
 import { and, eq } from "@kdx/db";
 import { db as _db } from "@kdx/db/client";
-import { schema } from "@kdx/db/schema";
-=======
 import * as schema from "@kdx/db/schema";
->>>>>>> 61a5c088
 import { kodixCareAppId } from "@kdx/shared";
 
 import type { TProtectedProcedureContext } from "../../../../procedures";

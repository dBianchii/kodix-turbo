import { TRPCError } from "@trpc/server";

import type { TInstallAppInputSchema } from "@kdx/validators/trpc/app";
<<<<<<< HEAD
import { appRepository } from "@kdx/db/repositories";
=======
import { and, eq } from "@kdx/db";
import { appRoles_defaultTree } from "@kdx/db/constants";
import { nanoid } from "@kdx/db/nanoid";
import {
  appPermissionsToTeamAppRoles,
  apps,
  appsToTeams,
  teamAppRoles,
  teamAppRolesToUsers,
  teams,
} from "@kdx/db/schema";
import { appIdToAdminRole_defaultIdMap, todoAppId } from "@kdx/shared";
>>>>>>> d8449e08

import type { TIsTeamOwnerProcedureContext } from "../../procedures";
import { invalidateUpstashCache } from "../../../sdks/upstash";

interface InstallAppOptions {
  ctx: TIsTeamOwnerProcedureContext;
  input: TInstallAppInputSchema;
}

export const installAppHandler = async ({ ctx, input }: InstallAppOptions) => {
<<<<<<< HEAD
  const installed = await appRepository.findInstalledApp({
    appId: input.appId,
    teamId: ctx.auth.user.activeTeamId,
  });
=======
  if (input.appId === todoAppId)
    //TODO: stinky
    throw new TRPCError({
      message: "DISABLED",
      code: "BAD_REQUEST",
    });

  const installed = await ctx.db
    .select({ id: apps.id })
    .from(apps)
    .innerJoin(appsToTeams, eq(appsToTeams.appId, apps.id))
    .innerJoin(teams, eq(teams.id, appsToTeams.teamId))
    .where(
      and(eq(teams.id, ctx.auth.user.activeTeamId), eq(apps.id, input.appId)),
    )
    .then((res) => res[0]);
>>>>>>> d8449e08

  if (installed)
    throw new TRPCError({
      message: ctx.t("api.App already installed"),
      code: "BAD_REQUEST",
    });

  await appRepository.installAppForTeam({
    appId: input.appId,
    userId: ctx.auth.user.id,
    teamId: ctx.auth.user.activeTeamId,
  });

  await invalidateUpstashCache("apps", {
    teamId: ctx.auth.user.activeTeamId,
  });
};<|MERGE_RESOLUTION|>--- conflicted
+++ resolved
@@ -1,22 +1,8 @@
 import { TRPCError } from "@trpc/server";
 
 import type { TInstallAppInputSchema } from "@kdx/validators/trpc/app";
-<<<<<<< HEAD
 import { appRepository } from "@kdx/db/repositories";
-=======
-import { and, eq } from "@kdx/db";
-import { appRoles_defaultTree } from "@kdx/db/constants";
-import { nanoid } from "@kdx/db/nanoid";
-import {
-  appPermissionsToTeamAppRoles,
-  apps,
-  appsToTeams,
-  teamAppRoles,
-  teamAppRolesToUsers,
-  teams,
-} from "@kdx/db/schema";
-import { appIdToAdminRole_defaultIdMap, todoAppId } from "@kdx/shared";
->>>>>>> d8449e08
+import { todoAppId } from "@kdx/shared";
 
 import type { TIsTeamOwnerProcedureContext } from "../../procedures";
 import { invalidateUpstashCache } from "../../../sdks/upstash";
@@ -27,12 +13,6 @@
 }
 
 export const installAppHandler = async ({ ctx, input }: InstallAppOptions) => {
-<<<<<<< HEAD
-  const installed = await appRepository.findInstalledApp({
-    appId: input.appId,
-    teamId: ctx.auth.user.activeTeamId,
-  });
-=======
   if (input.appId === todoAppId)
     //TODO: stinky
     throw new TRPCError({
@@ -40,16 +20,10 @@
       code: "BAD_REQUEST",
     });
 
-  const installed = await ctx.db
-    .select({ id: apps.id })
-    .from(apps)
-    .innerJoin(appsToTeams, eq(appsToTeams.appId, apps.id))
-    .innerJoin(teams, eq(teams.id, appsToTeams.teamId))
-    .where(
-      and(eq(teams.id, ctx.auth.user.activeTeamId), eq(apps.id, input.appId)),
-    )
-    .then((res) => res[0]);
->>>>>>> d8449e08
+  const installed = await appRepository.findInstalledApp({
+    appId: input.appId,
+    teamId: ctx.auth.user.activeTeamId,
+  });
 
   if (installed)
     throw new TRPCError({

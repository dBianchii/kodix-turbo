import type { TSaveUserAppTeamConfigInputSchema } from "@kdx/validators/trpc/app";
<<<<<<< HEAD
import { and, eq } from "@kdx/db";
import { userAppTeamConfigs } from "@kdx/db/schema";
import { appIdToUserAppTeamConfigSchema } from "@kdx/validators/db-json";
=======
import { appRepository } from "@kdx/db/repositories";
>>>>>>> 92d3af66

import type { TProtectedProcedureContext } from "../../procedures";

interface SaveUserAppTeamConfigOptions {
  ctx: TProtectedProcedureContext;
  input: TSaveUserAppTeamConfigInputSchema;
}

export const saveUserAppTeamConfigHandler = async ({
  ctx,
  input,
}: SaveUserAppTeamConfigOptions) => {
  await appRepository.upsertUserAppTeamConfigs({
    userId: ctx.auth.user.id,
    appId: input.appId,
    teamId: ctx.auth.user.activeTeamId,
    input: input.config,
  });
};<|MERGE_RESOLUTION|>--- conflicted
+++ resolved
@@ -1,11 +1,5 @@
 import type { TSaveUserAppTeamConfigInputSchema } from "@kdx/validators/trpc/app";
-<<<<<<< HEAD
-import { and, eq } from "@kdx/db";
-import { userAppTeamConfigs } from "@kdx/db/schema";
-import { appIdToUserAppTeamConfigSchema } from "@kdx/validators/db-json";
-=======
 import { appRepository } from "@kdx/db/repositories";
->>>>>>> 92d3af66
 
 import type { TProtectedProcedureContext } from "../../procedures";
 

import { TRPCError } from "@trpc/server";

import type { careTasks } from "@kdx/db/schema";
import type { TEditCareTaskInputSchema } from "@kdx/validators/trpc/app/kodixCare/careTask";
import { and, eq } from "@kdx/db";
import { db } from "@kdx/db/client";
import { careTaskRepository } from "@kdx/db/repositories";
import { teamAppRoles, teamAppRolesToUsers } from "@kdx/db/schema";
import { kodixCareAppId, kodixCareRoleDefaultIds } from "@kdx/shared";

import type { TProtectedProcedureContext } from "../../../../procedures";

interface EditCareTaskOptions {
  ctx: TProtectedProcedureContext;
  input: TEditCareTaskInputSchema;
}

export const editCareTaskHandler = async ({
  ctx,
  input,
}: EditCareTaskOptions) => {
  const careTask = await careTaskRepository.findCareTaskById({
    id: input.id,
    teamId: ctx.auth.user.activeTeamId,
  });
  if (!careTask)
    throw new TRPCError({
      code: "NOT_FOUND",
      message: ctx.t("api.Care task not found"),
    });

  const set: Partial<typeof careTasks.$inferInsert> = {
    details: input.details,
  };

  const isEditingDetails = input.details !== undefined;
  if (isEditingDetails) {
    const roles = await db
      .select({
        appRoleDefaultId: teamAppRoles.appRoleDefaultId,
      })
      .from(teamAppRoles)
      .where(
        and(
          eq(teamAppRolesToUsers.userId, ctx.auth.user.id),
          eq(teamAppRoles.teamId, ctx.auth.user.activeTeamId),
          eq(teamAppRoles.appId, kodixCareAppId),
        ),
      )
      .innerJoin(
        teamAppRolesToUsers,
        eq(teamAppRolesToUsers.teamAppRoleId, teamAppRoles.id),
      );

    if (
      careTask.createdBy !== ctx.auth.user.id &&
      !roles.some((x) => x.appRoleDefaultId === kodixCareRoleDefaultIds.admin)
    )
      throw new TRPCError({
        code: "FORBIDDEN",
        message: ctx.t("api.Only admins and the creator can delete a task"),
      });
  }

  const isEditingDoneAt = input.doneAt !== undefined;
  if (isEditingDoneAt) {
<<<<<<< HEAD
    if (currentShift.Caregiver.id !== ctx.auth.user.id)
      throw new TRPCError({
        code: "FORBIDDEN",
        message: ctx.t(
          "api.You cannot edit a task from another caregivers shift",
        ),
      });

    if (input.doneAt)
      if (dayjs(input.doneAt).isBefore(currentShift.checkIn))
        throw new TRPCError({
          code: "FORBIDDEN",
          message: ctx.t(
            "api.You cannot mark a task as done before the shift started",
          ),
        });

=======
>>>>>>> 3612a6c1
    set.doneAt = input.doneAt;
    set.doneByUserId = input.doneAt === null ? null : ctx.auth.user.id;
  }

  await careTaskRepository.updateCareTask(db, {
    id: input.id,
    input: set,
  });
};<|MERGE_RESOLUTION|>--- conflicted
+++ resolved
@@ -64,26 +64,6 @@
 
   const isEditingDoneAt = input.doneAt !== undefined;
   if (isEditingDoneAt) {
-<<<<<<< HEAD
-    if (currentShift.Caregiver.id !== ctx.auth.user.id)
-      throw new TRPCError({
-        code: "FORBIDDEN",
-        message: ctx.t(
-          "api.You cannot edit a task from another caregivers shift",
-        ),
-      });
-
-    if (input.doneAt)
-      if (dayjs(input.doneAt).isBefore(currentShift.checkIn))
-        throw new TRPCError({
-          code: "FORBIDDEN",
-          message: ctx.t(
-            "api.You cannot mark a task as done before the shift started",
-          ),
-        });
-
-=======
->>>>>>> 3612a6c1
     set.doneAt = input.doneAt;
     set.doneByUserId = input.doneAt === null ? null : ctx.auth.user.id;
   }

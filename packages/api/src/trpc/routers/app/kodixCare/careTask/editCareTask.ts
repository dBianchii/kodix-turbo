import { TRPCError } from "@trpc/server";

import type { TEditCareTaskInputSchema } from "@kdx/validators/trpc/app/kodixCare/careTask";
import dayjs from "@kdx/dayjs";
import { and, eq } from "@kdx/db";
import { kodixCareRepository } from "@kdx/db/repositories";
import { careTasks, teamAppRoles, teamAppRolesToUsers } from "@kdx/db/schema";
import { kodixCareAppId, kodixCareRoleDefaultIds } from "@kdx/shared";

import type { TProtectedProcedureContext } from "../../../../procedures";

interface EditCareTaskOptions {
  ctx: TProtectedProcedureContext;
  input: TEditCareTaskInputSchema;
}

export const editCareTaskHandler = async ({
  ctx,
  input,
}: EditCareTaskOptions) => {
  const currentShift = await getCurrentShiftHandler({ ctx });
  if (!currentShift)
    throw new TRPCError({
      code: "FORBIDDEN",
      message: "No current shift found",
    });

  if (currentShift.shiftEndedAt)
    throw new TRPCError({
      code: "FORBIDDEN",
      message: ctx.t(
        "api.You cannot edit a task while the current shift is closed",
      ),
    });

  const careTask = await ctx.db.query.careTasks.findFirst({
    where: (careTasks, { eq }) => eq(careTasks.id, input.id),
    columns: {
      careShiftId: true,
      doneAt: true,
    },
    with: {
      CareShift: {
        columns: {
          shiftEndedAt: true,
        },
      },
    },
  });
  if (!careTask)
    throw new TRPCError({
      code: "NOT_FOUND",
      message: ctx.t("api.Care task not found"),
    });

  if (careTask.CareShift?.shiftEndedAt) {
    throw new TRPCError({
      code: "FORBIDDEN",
      message: ctx.t("api.You cannot edit a task from a closed shift"),
    });
  }

  const set: Partial<typeof careTasks.$inferInsert> = {
    details: input.details,
  };

  const isEditingDetails = input.details !== undefined;
  if (isEditingDetails) {
    const careTask = await ctx.db.query.careTasks.findFirst({
      where: (careTasks, { eq }) => eq(careTasks.id, input.id),
      columns: {
        createdBy: true,
      },
      with: {
        CareShift: {
          columns: {
            shiftEndedAt: true,
          },
        },
      },
    });
    if (!careTask) {
      throw new TRPCError({
        code: "NOT_FOUND",
        message: ctx.t("api.Care task not found"),
      });
    }
    if (careTask.CareShift?.shiftEndedAt) {
      throw new TRPCError({
        code: "FORBIDDEN",
        message: ctx.t("api.You cannot delete a task from a closed shift"),
      });
    }

    const roles = await ctx.db
      .select({
        appRoleDefaultId: teamAppRoles.appRoleDefaultId,
      })
      .from(teamAppRoles)
      .where(
        and(
          eq(teamAppRolesToUsers.userId, ctx.auth.user.id),
          eq(teamAppRoles.teamId, ctx.auth.user.activeTeamId),
          eq(teamAppRoles.appId, kodixCareAppId),
        ),
      )
      .innerJoin(
        teamAppRolesToUsers,
        eq(teamAppRolesToUsers.teamAppRoleId, teamAppRoles.id),
      );

    if (
      careTask.createdBy !== ctx.auth.user.id &&
      !roles.some((x) => x.appRoleDefaultId === kodixCareRoleDefaultIds.admin)
    )
      throw new TRPCError({
        code: "FORBIDDEN",
        message: ctx.t("api.Only admins and the creator can delete a task"),
      });
  }

  const isEditingDoneAt = input.doneAt !== undefined;
  if (isEditingDoneAt) {
<<<<<<< HEAD
    const currentShift = await kodixCareRepository.getCurrentCareShiftByTeamId(
      ctx.auth.user.activeTeamId,
    );
    if (!currentShift)
      throw new TRPCError({
        code: "FORBIDDEN",
        message: "No current shift found",
      });

=======
>>>>>>> d8449e08
    if (currentShift.Caregiver.id !== ctx.auth.user.id)
      throw new TRPCError({
        code: "FORBIDDEN",
        message: ctx.t(
          "api.You cannot edit a task from another caregivers shift",
        ),
      });

    if (careTask.careShiftId) {
      if (careTask.careShiftId !== currentShift.id)
        throw new TRPCError({
          code: "FORBIDDEN",
          message: ctx.t("api.You cannot edit a task from another shift"),
        });
    }

    if (input.doneAt)
      if (dayjs(input.doneAt).isBefore(currentShift.checkIn))
        throw new TRPCError({
          code: "FORBIDDEN",
          message: ctx.t(
            "api.You cannot mark a task as done before the shift started",
          ),
        });

    set.doneAt = input.doneAt;
    set.careShiftId = input.doneAt === null ? null : currentShift.id;
    set.doneByUserId = input.doneAt === null ? null : ctx.auth.user.id;
  }

  await ctx.db.update(careTasks).set(set).where(eq(careTasks.id, input.id));
};<|MERGE_RESOLUTION|>--- conflicted
+++ resolved
@@ -18,7 +18,9 @@
   ctx,
   input,
 }: EditCareTaskOptions) => {
-  const currentShift = await getCurrentShiftHandler({ ctx });
+  const currentShift = await kodixCareRepository.getCurrentCareShiftByTeamId(
+    ctx.auth.user.activeTeamId,
+  );
   if (!currentShift)
     throw new TRPCError({
       code: "FORBIDDEN",
@@ -121,18 +123,6 @@
 
   const isEditingDoneAt = input.doneAt !== undefined;
   if (isEditingDoneAt) {
-<<<<<<< HEAD
-    const currentShift = await kodixCareRepository.getCurrentCareShiftByTeamId(
-      ctx.auth.user.activeTeamId,
-    );
-    if (!currentShift)
-      throw new TRPCError({
-        code: "FORBIDDEN",
-        message: "No current shift found",
-      });
-
-=======
->>>>>>> d8449e08
     if (currentShift.Caregiver.id !== ctx.auth.user.id)
       throw new TRPCError({
         code: "FORBIDDEN",

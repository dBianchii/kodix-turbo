--- conflicted
+++ resolved
@@ -1,11 +1,7 @@
 import { TRPCError } from "@trpc/server";
 
-<<<<<<< HEAD
-import { gte } from "@kdx/db";
+import { and, eq, gte } from "@kdx/db";
 import { kodixCareRepository } from "@kdx/db/repositories";
-=======
-import { and, eq, gte } from "@kdx/db";
->>>>>>> d8449e08
 import { careTasks } from "@kdx/db/schema";
 
 import type { TProtectedProcedureContext } from "../../../../procedures";

--- conflicted
+++ resolved
@@ -1,12 +1,10 @@
+import { TRPCError } from "@trpc/server";
+
 import type { TDoCheckoutForShiftInputSchema } from "@kdx/validators/trpc/app/kodixCare";
+import dayjs from "@kdx/dayjs";
 import { kodixCareRepository } from "@kdx/db/repositories";
 
 import type { TProtectedProcedureContext } from "../../../procedures";
-import { protectedMutationFetchFirst } from "../../../protectedFetchAndMutations";
-import {
-  assertCheckoutTimeIsAfterCheckInTime,
-  assertIsUserCareGiver,
-} from "./_kodixCare.permissions";
 
 interface DoCheckoutForShiftOptions {
   ctx: TProtectedProcedureContext;
@@ -17,30 +15,9 @@
   ctx,
   input,
 }: DoCheckoutForShiftOptions) => {
-<<<<<<< HEAD
-  await protectedMutationFetchFirst({
-    fetch: async () =>
-      kodixCareRepository.getCurrentCareShiftByTeamId(
-        ctx.auth.user.activeTeamId,
-      ),
-    notFoundMessage: ctx.t("api.No current shift found"),
-    permissions: [
-      (currentShift) => assertIsUserCareGiver(ctx, currentShift.Caregiver.id),
-      (currentShift) =>
-        assertCheckoutTimeIsAfterCheckInTime(ctx.t, {
-          checkInTime: currentShift.checkIn,
-          checkOut: input.date,
-        }),
-    ],
-    operation: async (currentShift) => {
-      await kodixCareRepository.updateCareShift(ctx.db, {
-        id: currentShift.id,
-        checkOut: input.date,
-      });
-    },
-  });
-=======
-  const currentShift = await getCurrentShiftHandler({ ctx });
+  const currentShift = await kodixCareRepository.getCurrentCareShiftByTeamId(
+    ctx.auth.user.activeTeamId,
+  );
 
   if (!currentShift) {
     throw new TRPCError({
@@ -67,9 +44,11 @@
       message: ctx.t("api.Checkout time must be after checkin time"),
     });
 
-  await ctx.db
-    .update(careShifts)
-    .set({ checkOut: input.date, shiftEndedAt: input.date })
-    .where(eq(careShifts.id, currentShift.id));
->>>>>>> d8449e08
+  await kodixCareRepository.updateCareShift(ctx.db, {
+    id: currentShift.id,
+    input: {
+      checkOut: input.date,
+      shiftEndedAt: input.date,
+    },
+  });
 };
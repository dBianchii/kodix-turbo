import { TRPCError } from "@trpc/server";

import type { TDoCheckoutForShiftInputSchema } from "@kdx/validators/trpc/app/kodixCare";
import dayjs from "@kdx/dayjs";
import { db } from "@kdx/db/client";
import { kodixCareRepository } from "@kdx/db/repositories";

import type { TProtectedProcedureContext } from "../../../procedures";

interface DoCheckoutForShiftOptions {
  ctx: TProtectedProcedureContext;
  input: TDoCheckoutForShiftInputSchema;
}

export const doCheckoutForShiftHandler = async ({
  ctx,
  input,
}: DoCheckoutForShiftOptions) => {
  const currentShift = await kodixCareRepository.getCurrentCareShiftByTeamId(
    ctx.auth.user.activeTeamId,
  );

  if (!currentShift) {
    throw new TRPCError({
      code: "NOT_FOUND",
      message: ctx.t("api.No current shift found"),
    });
  }

  if (currentShift.shiftEndedAt) {
    throw new TRPCError({
      code: "BAD_REQUEST",
      message: ctx.t("api.Shift has already ended"),
    });
  }

  if (currentShift.Caregiver.id !== ctx.auth.user.id)
    throw new TRPCError({
      code: "FORBIDDEN",
      message: ctx.t("api.You are not the caregiver for this shift"),
    });
  if (dayjs(input.date).isBefore(dayjs(currentShift.checkIn)))
    throw new TRPCError({
      code: "BAD_REQUEST",
      message: ctx.t("api.Checkout time must be after checkin time"),
    });

<<<<<<< HEAD
  await kodixCareRepository.updateCareShift(db, {
    id: currentShift.id,
    input: {
      checkOut: input.date,
      shiftEndedAt: input.date,
    },
  });
=======
  await ctx.db
    .update(careShifts)
    .set({ checkOut: input.date, shiftEndedAt: input.date, notes: input.notes })
    .where(eq(careShifts.id, currentShift.id));
>>>>>>> 7300c297
};<|MERGE_RESOLUTION|>--- conflicted
+++ resolved
@@ -45,18 +45,12 @@
       message: ctx.t("api.Checkout time must be after checkin time"),
     });
 
-<<<<<<< HEAD
   await kodixCareRepository.updateCareShift(db, {
     id: currentShift.id,
     input: {
       checkOut: input.date,
       shiftEndedAt: input.date,
+      notes: input.notes,
     },
   });
-=======
-  await ctx.db
-    .update(careShifts)
-    .set({ checkOut: input.date, shiftEndedAt: input.date, notes: input.notes })
-    .where(eq(careShifts.id, currentShift.id));
->>>>>>> 7300c297
 };
--- conflicted
+++ resolved
@@ -22,12 +22,8 @@
       count: input.count,
       byweekday: input.weekdays,
     }).toString(),
-<<<<<<< HEAD
-    createdBy: ctx.session.user.id,
-    teamId: ctx.session.user.activeTeamId,
-=======
+    createdBy: ctx.auth.user.id,
     teamId: ctx.auth.user.activeTeamId,
->>>>>>> dc23b267
     dateStart: input.from,
     dateUntil: input.until,
     type: input.type,

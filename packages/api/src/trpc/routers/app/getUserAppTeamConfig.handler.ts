import type { TGetUserAppTeamConfigInputSchema } from "@kdx/validators/trpc/app";
<<<<<<< HEAD
import { inArray } from "@kdx/db";
import { appIdToUserAppTeamConfigSchema } from "@kdx/validators/db-json";
=======
import { appRepository } from "@kdx/db/repositories";
>>>>>>> 92d3af66

import type { TProtectedProcedureContext } from "../../procedures";

interface GetUserAppTeamConfigOptions {
  ctx: TProtectedProcedureContext;
  input: TGetUserAppTeamConfigInputSchema;
}

export const getUserAppTeamConfigHandler = async ({
  ctx,
  input,
}: GetUserAppTeamConfigOptions) => {
  const [userAppTeamConfig] = await appRepository.findUserAppTeamConfigs({
    userIds: [ctx.auth.user.id],
    teamIds: [ctx.auth.user.activeTeamId],
    appId: input.appId,
  });

  return userAppTeamConfig?.config;
};<|MERGE_RESOLUTION|>--- conflicted
+++ resolved
@@ -1,10 +1,5 @@
 import type { TGetUserAppTeamConfigInputSchema } from "@kdx/validators/trpc/app";
-<<<<<<< HEAD
-import { inArray } from "@kdx/db";
-import { appIdToUserAppTeamConfigSchema } from "@kdx/validators/db-json";
-=======
 import { appRepository } from "@kdx/db/repositories";
->>>>>>> 92d3af66
 
 import type { TProtectedProcedureContext } from "../../procedures";
 

--- conflicted
+++ resolved
@@ -32,13 +32,10 @@
 
 export default async function sendEmail(mailOptions: CreateEmailOptions) {
   // const result = await transporter.sendMail({ ...options, html });
-<<<<<<< HEAD
   try {
     await resend.emails.send(mailOptions);
   } catch (error) {
     console.log({ error });
   }
-=======
-  return
->>>>>>> b9b06079
+  return;
 }
{
  "name": "@kdx/api",
  "version": "0.1.0",
  "private": true,
  "type": "module",
  "exports": {
    ".": "./src/index.ts"
  },
  "scripts": {
    "clean": "rm -rf .turbo node_modules",
    "format": "prettier --check . --ignore-path ../../.gitignore",
    "lint": "eslint .",
    "typecheck": "tsc --noEmit"
  },
  "dependencies": {
    "@kdx/auth": "workspace:^0.1.0",
    "@kdx/dayjs": "workspace:^0.1.0",
    "@kdx/db": "workspace:^0.1.0",
    "@kdx/react-email": "workspace:^0.1.0",
    "@kdx/shared": "workspace:^0.1.0",
    "@kdx/validators": "workspace:^0.1.0",
    "@trpc/server": "11.0.0-next-beta.294",
    "dayjs": "^1.11.10",
<<<<<<< HEAD
    "next": "^14.1.4",
    "nodemailer": "^6.9.10",
=======
    "next": "^14.1.3",
    "nodemailer": "^6.9.13",
>>>>>>> bd2f2ef4
    "resend": "^3.2.0",
    "rrule": "^2.8.1",
    "superjson": "2.2.1",
    "trpc-openapi": "^1.2.0",
    "zod": "^3.22.4"
  },
  "devDependencies": {
    "@kdx/eslint-config": "workspace:^0.2.0",
    "@kdx/prettier-config": "workspace:^0.1.0",
    "@kdx/tailwind-config": "workspace:^0.1.0",
    "@kdx/tsconfig": "workspace:^0.1.0",
    "@types/node": "^20.11.30",
    "@types/nodemailer": "^6.4.14",
    "@types/react": "^18.2.60",
    "@types/react-dom": "^18.2.19",
    "eslint": "^8.56.0",
    "prettier": "^3.2.5",
    "trpc-tools": "0.12.1-canary.2dfb1delosg",
    "typescript": "^5.4.3"
  },
  "eslintConfig": {
    "root": true,
    "extends": [
      "@kdx/eslint-config/base"
    ]
  },
  "prettier": "@kdx/prettier-config"
}<|MERGE_RESOLUTION|>--- conflicted
+++ resolved
@@ -21,13 +21,8 @@
     "@kdx/validators": "workspace:^0.1.0",
     "@trpc/server": "11.0.0-next-beta.294",
     "dayjs": "^1.11.10",
-<<<<<<< HEAD
     "next": "^14.1.4",
-    "nodemailer": "^6.9.10",
-=======
-    "next": "^14.1.3",
     "nodemailer": "^6.9.13",
->>>>>>> bd2f2ef4
     "resend": "^3.2.0",
     "rrule": "^2.8.1",
     "superjson": "2.2.1",

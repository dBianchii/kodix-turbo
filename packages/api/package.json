--- conflicted
+++ resolved
@@ -27,11 +27,7 @@
     "@kdx/validators": "workspace:*",
     "@node-rs/argon2": "^1.8.3",
     "@react-email/render": "0.0.13",
-<<<<<<< HEAD
-    "@trpc/server": "11.0.0-rc.441",
-=======
     "@trpc/server": "catalog:",
->>>>>>> 3e691462
     "@upstash/redis": "^1.31.6",
     "next": "catalog:",
     "resend": "^3.2.0",

--- conflicted
+++ resolved
@@ -1,10 +1,6 @@
-<<<<<<< HEAD
-export const NANOID_SIZE = 12; //? Size of our database id's nanoids
-=======
 import { z } from "zod";
 
 import dayjs from "@kdx/dayjs";
->>>>>>> 92d3af66
 
 //* Partners
 export const kdxPartnerId = "p8bmvvk3cy3l";

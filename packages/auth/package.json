{
  "name": "@kdx/auth",
  "version": "0.1.0",
  "private": true,
  "type": "module",
  "exports": {
    ".": {
      "react-server": "./src/index.rsc.ts",
      "default": "./src/index.ts"
    },
    "./utils": "./src/utils.ts",
    "./env": "./env.ts"
  },
  "scripts": {
    "clean": "git clean -xdf .cache .turbo dist node_modules",
    "format": "prettier --check . --ignore-path ../../.gitignore",
    "lint": "eslint",
    "typecheck": "tsc --noEmit"
  },
  "dependencies": {
    "@kdx/db": "workspace:*",
    "@kdx/react-email": "workspace:*",
    "@kdx/shared": "workspace:*",
<<<<<<< HEAD
    "@node-rs/argon2": "^1.8.3",
    "@oslojs/crypto": "^1.0.1",
    "@oslojs/encoding": "^1.1.0",
    "@t3-oss/env-nextjs": "^0.11.1",
    "discord-api-types": "^0.37.91",
    "next": "15.2.1",
    "react": "catalog:react19",
    "react-dom": "catalog:react19",
=======
    "@node-rs/argon2": "catalog:",
    "@oslojs/crypto": "catalog:",
    "@oslojs/encoding": "catalog:",
    "@t3-oss/env-nextjs": "catalog:",
    "discord-api-types": "catalog:",
    "next": "catalog:next",
    "react": "catalog:react",
    "react-dom": "catalog:react",
>>>>>>> 192a9a0d
    "zod": "catalog:"
  },
  "devDependencies": {
    "@kdx/eslint-config": "workspace:*",
    "@kdx/prettier-config": "workspace:*",
    "@kdx/tsconfig": "workspace:*",
    "@types/react": "catalog:react",
    "eslint": "catalog:",
    "prettier": "catalog:",
    "typescript": "catalog:"
  },
  "prettier": "@kdx/prettier-config"
}<|MERGE_RESOLUTION|>--- conflicted
+++ resolved
@@ -21,16 +21,6 @@
     "@kdx/db": "workspace:*",
     "@kdx/react-email": "workspace:*",
     "@kdx/shared": "workspace:*",
-<<<<<<< HEAD
-    "@node-rs/argon2": "^1.8.3",
-    "@oslojs/crypto": "^1.0.1",
-    "@oslojs/encoding": "^1.1.0",
-    "@t3-oss/env-nextjs": "^0.11.1",
-    "discord-api-types": "^0.37.91",
-    "next": "15.2.1",
-    "react": "catalog:react19",
-    "react-dom": "catalog:react19",
-=======
     "@node-rs/argon2": "catalog:",
     "@oslojs/crypto": "catalog:",
     "@oslojs/encoding": "catalog:",
@@ -39,7 +29,6 @@
     "next": "catalog:next",
     "react": "catalog:react",
     "react-dom": "catalog:react",
->>>>>>> 192a9a0d
     "zod": "catalog:"
   },
   "devDependencies": {

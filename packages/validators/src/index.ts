import { z } from "zod";

<<<<<<< HEAD
import dayjs from "@kdx/dayjs";
import { NANOID_SIZE } from "@kdx/shared";

/**
 * Converts a value to a Date object using the ISO 8601 format.
 * If the value is already a Date object, it is returned as is.
 * If the value is a string, it is parsed using the dayjs library and converted to a Date object.
 * @returns A Date object representing the input value.
 */
export const dateFromISO8601 = z.preprocess(
  (value) => (value instanceof Date ? value : dayjs(value as string).toDate()),
  z.date(),
);

export const NANOID_REGEX = new RegExp(`^[0-9a-z]{${NANOID_SIZE}}$`);
=======
export const NANOID_REGEX = /^[0-9a-z]{12}$/;
>>>>>>> 92d3af66
export const ZNanoId = z
  .string()
  .regex(NANOID_REGEX, { message: "Not a valid id" });<|MERGE_RESOLUTION|>--- conflicted
+++ resolved
@@ -1,24 +1,6 @@
 import { z } from "zod";
 
-<<<<<<< HEAD
-import dayjs from "@kdx/dayjs";
-import { NANOID_SIZE } from "@kdx/shared";
-
-/**
- * Converts a value to a Date object using the ISO 8601 format.
- * If the value is already a Date object, it is returned as is.
- * If the value is a string, it is parsed using the dayjs library and converted to a Date object.
- * @returns A Date object representing the input value.
- */
-export const dateFromISO8601 = z.preprocess(
-  (value) => (value instanceof Date ? value : dayjs(value as string).toDate()),
-  z.date(),
-);
-
-export const NANOID_REGEX = new RegExp(`^[0-9a-z]{${NANOID_SIZE}}$`);
-=======
 export const NANOID_REGEX = /^[0-9a-z]{12}$/;
->>>>>>> 92d3af66
 export const ZNanoId = z
   .string()
   .regex(NANOID_REGEX, { message: "Not a valid id" });
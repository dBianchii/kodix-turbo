--- conflicted
+++ resolved
@@ -14,22 +14,9 @@
 export type TGetCareTasksInputSchema = z.infer<typeof ZGetCareTasksInputSchema>;
 
 export const ZSaveCareTaskInputSchema = z.object({
-<<<<<<< HEAD
-  id: z.string().regex(isNanoIdRegex),
-  doneByUserId: z.string().regex(isNanoIdRegex).optional(),
-  doneAt: z
-    .date()
-    .max(
-      new Date(),
-      { message: "Cannot be a future time!" } /** Cannot be in future */,
-    )
-    .nullable()
-    .optional(),
-=======
   id: zNanoId,
   doneByUserId: zNanoId.optional(),
   doneAt: z.date().optional(),
->>>>>>> e09a26e9
   details: z.string().optional(),
 });
 export type TSaveCareTaskInputSchema = z.infer<typeof ZSaveCareTaskInputSchema>;
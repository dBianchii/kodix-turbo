{
  "home": {
    "title": "Kodix - the white label enterprise solution you have been looking for all along",
    "description": "Solutions for your business. Kodix is a multi-purpose platform that provides a wide range of business solutions"
  },
  "header": {
    "Account": "Account",
    "Settings": "Settings",
    "Change team": "Change team",
    "Log out": "Log out",
    "Log in": "Log in",
    "Sign up": "Sign up",
    "Invitation accepted": "Invitation accepted",
    "Invitation declined": "Invitation declined",
    "invited you to": "invited you to",
    "accept": "Accept",
    "Add more apps": "Add more apps",
    "Search app": "Search app"
  },
  "apps": {
    "kodixCare": {
      "currentShift": "Current Shift",
      "onboarding": {
        "goToKodixCare": "Go to Kodix Care",
        "cardDescription": "To start your onboarding, submit the name of the patient",
        "You can change this later in the settings": "You can change this later in the settings",
        "cardTitle": "Welcome to Kodix Care"
      },
      "Task updated": "Task updated",
      "Edit task": "Edit task",
      "Any information": "Any information",
      "Task marked as done": "Task marked as done",
      "Mark task as done": "Mark task as done",
      "Please inform the date and time of completion": "Please inform the date and time of completion",
      "Mark task as not done": "Mark task as not done",
      "Task marked as not done": "Task marked as not done",
      "Are you sure": "Are you sure?",
      "Start new shift": "Start new shift",
      "Start shift": "Start shift",
      "You are about to start a new shift are you sure": "You are about to start a new shift. Are you sure?",
      "End previous shift and start new": "End previous shift and start new",
      "are you sure you want to end it and start a new one": "Are you sure you want to end it and start a new one?",
      "Previous shift exists": "Previous shift exists",
      "Checkout": "Checkout",
      "Checkout shift": "Checkout shift",
      "appDescription": "Kodix Care is a care-taking app",
      "No events for this day": "No events for this day",
      "Unlock all tasks up until here": "Unlock all tasks up until here?",
      "This will unlock all tasks of this turn up until this task": "Isso vai desbloquear todas as tarefas deste turno até esta tarefa",
      "Successfully unlocked tasks": "Successfully unlocked tasks!"
    },
    "todo": {
      "appDescription": "Todo is a note taking app"
    },
    "calendar": {
      "appDescription": "Calendar is a calendar app",
      "Create event": "Create event",
      "New event": "New event",
      "Event title": "Event title",
      "Add description": "Add description",
      "Exclude current event": "Exclude current event",
      "This event": "This event",
      "This and future events": "This and future events",
      "All events": "All events",
      "Edit event": "Edit event",
      "Delete event": "Delete event",
      "Pick a date": "Pick a date",
      "Select a recurrence": "Select a recurrence",
      "Custom recurrence": "Custom recurrence"
    },
    "cupom": {
      "Cupom": "Cupom"
    }
  },
  "Title": "Title",
  "No results": "No results",
  "Date": "Date",
  "Done at": "Done at",
  "Details": "Details",
  "Updating": "Updating",
  "Save": "Save",
  "Saving": "Saving",
  "You are about to finish your shift and checkout Are you sure": "You are about to finish your shift and checkout. Are you sure?",
  "Kodix Care": "Kodix Care",
  "Calendar": "Calendar",
  "Todo": "Todo",
  "Cancel": "Cancel",
  "Ok": "Ok",
  "Description": "Description",
  "Search": "Search",
  "Search by title": "Search by title",
  "Today": "Today",
  "From": "From",
  "Doesnt repeat": "Doesn't repeat",
  "Day#one": "Day",
  "Day#other": "Days",
  "Week#one": "Week",
  "Week#other": "Weeks",
  "Month#one": "Month",
  "Month#other": "Months",
  "Year#one": "Year",
  "Year#other": "Years",
  "None": "None",
  "Never": "Never",
  "Weeks": "Weeks",
  "Months": "Months",
  "Years": "Years",
  "Repeat every": "Repeat every",
  "Ends": "Ends",
  "At": "At",
  "Custom": "Custom",
  "App": "App",
  "uninstalled": "uninstalled",
  "Error uninstalling": "Error uninstalling",
  "Installed": "Installed",
  "Open": "Open",
  "Coming soon": "Coming soon",
  "Install": "Install",
  "confirm": "Confirm",
  "open-dialog": "Open dialog",
  "Uninstall from team": "Uninstall from team",
  "Uninstall": "Uninstall",
  "installed": "installed",
  "are-you-sure-you-would-like-to-uninstall": "Are you sure you would like to uninstall",
  "Account": "Account",
  "Settings": "Settings",
  "Change team": "Change team",
  "Log out": "Log out",
  "Or continue with": "Or continue with",
  "Your email": "Your email",
  "Sign in": "Sign in",
  "Invitation declined": "Invitation declined",
  "notifications": "Notifications",
  "New notifications": "New Notifications",
  "invited you to": "invited you to",
  "Decline": "Decline",
  "accept": "Accept",
  "questionmark": "?",
  "No apps found": "No apps found",
  "No rights reserved": "Nenhum direito reservado",
  "Create new team": "Create new team",
  "create-a-new-team-and-invite-your-team-members": "Create a new team and invite your team members",
  "team-name": "Team name",
  "Create": "Create",
  "Team": "Team",
  "created": "created",
  "Successfully created a new team": "Successfully created a new team",
  "Select": "Select",
  "Pick a date": "Pick a date",
  "Tomorrow": "Tomorrow",
  "In 3 days": "In 3 days",
  "In a week": "In a week",
  "In one month": "In one month",
  "In one year": "In one year",
  "Page": "Page",
  "de": "of",
  "Go to first page": "Go to first page",
  "Go to previous page": "Go to previous page",
  "Go to next page": "Go to next page",
  "Go to last page": "Go to last page",
  "Rows per page": "Rows per page",
  "rows selected": "row(s) selected.",
  "account": {
    "Display Name": "Display Name",
    "please-enter-your-full-name-or-a-display-name-you-are-comfortable-with": "Please enter your full name, or a display name you are comfortable with.",
    "Please use 32 characters at maximum": "Please use 32 characters at maximum.",
    "User removed from team": "User removed from team",
    "Manage the teams you are a part of or create a new one": "Manage the Teams that you&apos;re a part of, or create a new one.",
    "Account settings": "Account Settings"
  },
  "Name": "Name",
  "Current": "Current",
  "Owner": "Owner",
  "Manage": "Manage",
  "Open menu": "Open menu",
  "Leave": "Leave",
  "Teams": "Teams",
  "General": "General",
  "Loading": "Loading",
  "End": "End",
  "Sign in to your account": "Sign in to your account",
  "Something went wrong please try again later": "Something went wrong, please try again later",
  "Active": "Active",
  "Your installed apps": "Your installed apps",
  "settings": {
    "These are your installed apps": "These are your installed apps"
  },
  "Members": "Members",
  "Team Settings": "Team Settings",
  "Not found": "Not found",
  "User": "User",
  "Roles": "Roles",
  "Select your app": "Select your app",
  "Apps": "Apps",
  "Team name": "Team Name",
  "Team name saved successfully": "Team name saved successfully",
  "This is your teams visible name": "This is your team's visible name",
  "Please use 32 characters at maximum": "Please use 32 characters at maximum",
  "Edit name permissions": "Edit {name} permissions",
  "Edit name roles": "Edit {name} roles",
  "Permission": "Permission",
  "This app does not have any permissions": "This app does not have any permissions",
  "No results found": "No results found",
  "Toggle theme": "Toggle theme",
  "Light": "Light",
  "Dark": "Dark",
  "System": "System",
  "emails": {
    "Join invitedByUsername on Kodix": "Join {invitedByUsername} on Kodix",
    "Join teamName on Kodix": "Join {teamName} on {site}",
    "Has invited you to the teamName team on Kodix": "Has invited you to the {teamName} team on {site}",
    "Join the team": "Join the team",
    "This invitation was intended for": "This invitation was intended for",
    "This invite was sent from": "This invite was sent from",
    "located in": "located in",
    "If you were not expecting this invitation you can ignore this email": "If you were not expecting this invitation, you can ignore this email. If you are concerned about your account's safety, please reply to this email to get in touch with us."
  },
  "or copy and paste this URL into your browser:": "or copy and paste this URL into your browser:",
  "Hello": "Hello",
  "Join teamName on Kodix": "Join {teamName} on Kodix",
  "add": "Add",
  "dark": "Dark",
  "enter": "Enter",
  "hours": "Hours",
  "light": "Light",
  "minutes": "Minutes",
  "search": "Search",
  "seconds": "Seconds",
  "system": "System",
  "tab": "Tab",
  "table": "Table",
  "textarea": "Textarea",
  "toggle-theme": "Toggle theme",
  "vazio": "Empty",
  "Every": "Every",
  "recurrence": {
    "At": "At"
  },
  "Day": "Day",
  "Week": "Week",
  "Month": "Month",
  "Year": "Year",
  "Change frequency": "Change frequency",
  "Days": "Days",
  "Assignee": "Assignee",
  "Create task": "Create task",
  "Low": "Low",
  "Medium": "Medium",
  "High": "High",
  "Invite deleted": "Invite deleted",
  "No invitations right now": "No invitations right now",
  "Select all": "Select all",
  "Delete": "Delete",
  "User removed from team": "User removed from team",
  "Select row": "Select row",
  "Remove": "Remove",
  "No members found": "No members found",
  "Invites": "Invites",
  "Invite new members by email address": "Invite new members by email address",
  "Edit Event": "Edit event",
  "Add more": "Add more",
  "Invite": "Invite",
  "Invite to team": "Invite to team",
  "You are about to invite the following Team members are you sure you want to continue": "You are about to invite the following Team members, are you sure you want to continue?",
  "Sending": "Sending",
  "Confirm": "Confirm",
  "Invitations sent to people": "Invitations sent to {people}",
  "Invitations sent": "Invitations sent!",
  "Failed to send invitation to people": "Failed to send invitation to {people}",
  "App Store": "App Store",
  "Email address": "Email address",
  "Search language": "Search language",
  "English": "English",
  "No languages found": "No languages found",
  "Edit event": "Edit event",
  "Delete event": "Delete event",
  "Every day": "Every day",
  "Every week": "Every week",
  "Every month": "Every month",
  "Every year": "Every year",
  "Portuguese Brazil": "Portuguese (Brazil)",
  "No shift started yet": "No shift started yet",
  "Start": "Start",
  "Ended": "Ended",
  "Login with magic link": "Login with magic link",
  "Click here to sign in": "Click here to sign in",
  "If you didnt request this please ignore this email": "If you didn't request this, please ignore this email.",
  "Best regards Kodix team custom": "Best, {custom}",
  "Yes": "Yes",
  "Unlocking": "Unlocking",
  "Empty": "Empty",
  "Add": "Add",
  "Columns": "Columns",
  "Admin": "Admin",
  "Patient": "Patient",
  "Care Giver": "Care Giver",
  "Can toggle shift": "Can change shift",
  "Add more apps": "Add more apps",
  "Notifications": "Notifications",
  "Manage your notifications": "Manage your notifications",
  "Message": "Message",
  "Sent at": "Sent at",
  "Channel": "Channel",
  "Hide": "Hide",
  "Desc": "Desc",
  "Asc": "Asc",
  "Sorted descending Click to sort ascending": "Sorted descending. Click to sort ascending.",
  "Sorted ascending Click to sort descending": "Sorted ascending. Click to sort descending.",
  "Not sorted Click to sort ascending": "Not sorted. Click to sort ascending.",
  "Clear filters": "Clear filters",
  "Sort ascending": "Sort ascending",
  "Sort descending": "Sort descending",
  "Hide column": "Hide column",
  "of": "of",
  "Toggle columns": "Toggle columns",
  "View": "View",
  "Filter": "Filter",
  "Add filter": "Add filter",
  "No item found": "No item found.",
  "Advanced filter": "Advanced filter",
  "Filter by": "Filter by...",
  "Remove filter": "Remove filter",
  "rule": "rule",
  "Delete filter": "Delete filter",
  "Type here": "Type here...",
  "Duplicate": "Duplicate",
  "Export": "Export",
  "Are you absolutely sure": "Are you absolutely sure",
  "This action cannot be undone This will permanently delete your": "This action cannot be undone. This will permanently delete your",
  "notification#one": "notification",
  "notification#other": "notifications",
  "from our servers": "from our servers",
  "Deleting": "Deleting...",
  "Notifications deleted": "Notifications deleted",
  "notification": "notification",
  "Subject": "Subject",
  "Filter titles": "Filter titles...",
  "Filter subjects": "Filter subjects...",
  "Clear selection": "Clear selection",
  "selected": "selected",
  "Export notifications": "Export notifications",
  "Delete notifications": "Delete notifications",
  "Take a look at all available apps and install them": "Take a look at all available apps, and install them",
  "Browse apps": "Browse apps",
  "Get started": "Get started",
  "The last stop": "The last stop",
  "for your companys growth": "for your company's growth",
  "Multilingual": "Multilingual",
  "The ultimate solution for managing your home clinic or your home care": "The ultimate solution for managing your home clinic or your home care",
  "The unified calendar system that integrates with all your apps": "The unified calendar system that integrates with all your apps",
  "A simple todo app that integrates with all your apps": "A simple todo app that integrates with all your apps",
  "An ecosystem of apps": "An ecosystem of apps",
  "Kodix offers a wide arangement of apps tailored for your business needs": "Kodix offers a wide arangement of apps, tailored for your business needs.",
  "Full text search": "Made for humans",
  "A design system that will blow competition out of the water": "A design system that will blow competition out of the water",
  "Made for humans": "Made for humans",
  "Supports 3 languages and counting": "Supports 2+ languages and counting.",
  "Learn more": "Learn more",
  "Sign in with Google": "Sign in with Google",
  "Register your account": "Register your account",
  "Password": "Password",
  "Your name": "Your name",
  "Your password": "Your password",
  "Dont have an account": "Don't have an account?",
  "Create an account to access all the features of Kodix": "Create an account to access all the features of Kodix",
  "Create your Kodix account": "Create your Kodix account",
  "I agree to the terms of service": "I agree to the terms of service",
  "Create account": "Create account",
  "Forgot password": "Forgot password?",
  "Go back to sign in page": "Go back to sign in page",
  "Enter your email": "Enter your email",
  "Email": "Email",
  "Send reset email": "Send reset email",
  "Already have an account": "Already have an account?",
  "By continuing you agree to our": "By continuing you agree to our",
  "Terms of Service": "Terms of service",
  "Privacy policy": "Privacy policy",
  "This invitation no longer exists or is invalid": "This invitation no longer exists or is invalid",
  "Reset email sent Check your inbox": "Reset email sent. Check your inbox",
  "Password reset email sent": "Password reset email sent",
  "We have sent you an email with instructions to reset your password": "We have sent you an email with instructions to reset your password",
  "Confirm password": "Confirm password",
  "Enter confirm password": "Enter confirm password",
  "Enter your password": "Enter your password",
  "Password updated": "Password updated",
  "Your password has been successfully updated": "Your password has been successfully updated",
  "Sign in with new password": "Sign in with new password",
  "Redefine password": "Redefine password",
  "Enter your new password": "Enter your new password",
  "Confirm your new password": "Confirm your new password",
  "Change password": "Change password",
<<<<<<< HEAD
  "An error occurred": "An error occured",
  "Removing user": "Removing user...",
  "Error installing": "Error installing"
=======
  "Error installing": "Error installing",
  "Only the team owner can edit this": "Only the team owner can edit this"
>>>>>>> 16ae5ee7
}<|MERGE_RESOLUTION|>--- conflicted
+++ resolved
@@ -389,12 +389,8 @@
   "Enter your new password": "Enter your new password",
   "Confirm your new password": "Confirm your new password",
   "Change password": "Change password",
-<<<<<<< HEAD
   "An error occurred": "An error occured",
   "Removing user": "Removing user...",
-  "Error installing": "Error installing"
-=======
   "Error installing": "Error installing",
   "Only the team owner can edit this": "Only the team owner can edit this"
->>>>>>> 16ae5ee7
 }
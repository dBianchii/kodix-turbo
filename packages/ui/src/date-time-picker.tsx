--- conflicted
+++ resolved
@@ -45,17 +45,7 @@
         >
           <CalendarIcon className="mr-2 h-4 w-4" />
           {date ? (
-<<<<<<< HEAD
-            format.dateTime(date, {
-              day: "2-digit",
-              month: "long",
-              year: "numeric",
-              hour: "numeric",
-              minute: "numeric",
-            })
-=======
             format.dateTime(date, "extensive")
->>>>>>> 1da5bb89
           ) : (
             <span>{t("Pick a date")}</span>
           )}

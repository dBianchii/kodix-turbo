"use client";

import { motion } from "motion/react";

import { cn } from "../.";

export const LampContainer = ({
  children,
  className,
}: {
  children: React.ReactNode;
  className?: string;
}) => {
  return (
    <div
      className={cn(
        "bg-background relative z-0 flex min-h-screen w-full flex-col items-center justify-center overflow-hidden rounded-md",
        className,
      )}
    >
      <div className="relative isolate z-0 flex w-full flex-1 scale-y-125 items-center justify-center">
        <motion.div
          initial={{ opacity: 0.5, width: "15rem" }}
          whileInView={{ opacity: 1, width: "30rem" }}
          transition={{
            delay: 0.3,
            duration: 0.8,
            ease: "easeInOut",
          }}
          style={{
            backgroundImage: `conic-gradient(var(--conic-position), var(--tw-gradient-stops))`,
          }}
<<<<<<< HEAD
          //@ts-expect-error framer please fix
          className="bg-gradient-conic from-primary absolute inset-auto right-1/2 h-56 w-[30rem] overflow-visible via-transparent to-transparent text-white [--conic-position:from_70deg_at_center_top]"
=======
          className="bg-gradient-conic absolute inset-auto right-1/2 h-56 w-[30rem] overflow-visible from-primary via-transparent to-transparent text-white [--conic-position:from_70deg_at_center_top]"
>>>>>>> 7e758350
        >
          <div className="bg-background absolute bottom-0 left-0 z-20 h-40 w-[100%] [mask-image:linear-gradient(to_top,white,transparent)]" />
          <div className="bg-background absolute bottom-0 left-0 z-20 h-[100%] w-40 [mask-image:linear-gradient(to_right,white,transparent)]" />
        </motion.div>
        <motion.div
          initial={{ opacity: 0.5, width: "15rem" }}
          whileInView={{ opacity: 1, width: "30rem" }}
          transition={{
            delay: 0.3,
            duration: 0.8,
            ease: "easeInOut",
          }}
          style={{
            backgroundImage: `conic-gradient(var(--conic-position), var(--tw-gradient-stops))`,
          }}
<<<<<<< HEAD
          //@ts-expect-error framer please fix
          className="bg-gradient-conic to-primary absolute inset-auto left-1/2 h-56 w-[30rem] from-transparent via-transparent text-white [--conic-position:from_290deg_at_center_top]"
=======
          className="bg-gradient-conic absolute inset-auto left-1/2 h-56 w-[30rem] from-transparent via-transparent to-primary text-white [--conic-position:from_290deg_at_center_top]"
>>>>>>> 7e758350
        >
          <div className="bg-background absolute right-0 bottom-0 z-20 h-[100%] w-40 [mask-image:linear-gradient(to_left,white,transparent)]" />
          <div className="bg-background absolute right-0 bottom-0 z-20 h-40 w-[100%] [mask-image:linear-gradient(to_top,white,transparent)]" />
        </motion.div>
        <div className="bg-background absolute top-1/2 h-48 w-full translate-y-12 scale-x-150 blur-2xl"></div>
        <div className="absolute top-1/2 z-50 h-48 w-full bg-transparent opacity-10 backdrop-blur-md"></div>
        <div className="bg-primary absolute inset-auto z-50 h-36 w-[28rem] -translate-y-1/2 rounded-full opacity-50 blur-3xl"></div>
        <motion.div
          initial={{ width: "8rem" }}
          whileInView={{ width: "16rem" }}
          transition={{
            delay: 0.3,
            duration: 0.8,
            ease: "easeInOut",
          }}
<<<<<<< HEAD
          //@ts-expect-error framer please fix
          className="bg-primary absolute inset-auto z-30 h-36 w-64 -translate-y-[6rem] rounded-full blur-2xl"
=======
          className="absolute inset-auto z-30 h-36 w-64 -translate-y-[6rem] rounded-full bg-primary blur-2xl"
>>>>>>> 7e758350
        ></motion.div>
        <motion.div
          initial={{ width: "15rem" }}
          whileInView={{ width: "30rem" }}
          transition={{
            delay: 0.3,
            duration: 0.8,
            ease: "easeInOut",
          }}
<<<<<<< HEAD
          //@ts-expect-error framer please fix
          className="bg-primary absolute inset-auto z-50 h-0.5 w-[30rem] -translate-y-[7rem]"
=======
          className="absolute inset-auto z-50 h-0.5 w-[30rem] -translate-y-[7rem] bg-primary"
>>>>>>> 7e758350
        ></motion.div>

        <div className="bg-background absolute inset-auto z-40 h-44 w-full -translate-y-[12.5rem]"></div>
      </div>

      <div className="relative z-50 flex -translate-y-80 flex-col items-center px-5">
        {children}
      </div>
    </div>
  );
};<|MERGE_RESOLUTION|>--- conflicted
+++ resolved
@@ -14,7 +14,7 @@
   return (
     <div
       className={cn(
-        "bg-background relative z-0 flex min-h-screen w-full flex-col items-center justify-center overflow-hidden rounded-md",
+        "relative z-0 flex min-h-screen w-full flex-col items-center justify-center overflow-hidden rounded-md bg-background",
         className,
       )}
     >
@@ -30,15 +30,10 @@
           style={{
             backgroundImage: `conic-gradient(var(--conic-position), var(--tw-gradient-stops))`,
           }}
-<<<<<<< HEAD
-          //@ts-expect-error framer please fix
-          className="bg-gradient-conic from-primary absolute inset-auto right-1/2 h-56 w-[30rem] overflow-visible via-transparent to-transparent text-white [--conic-position:from_70deg_at_center_top]"
-=======
           className="bg-gradient-conic absolute inset-auto right-1/2 h-56 w-[30rem] overflow-visible from-primary via-transparent to-transparent text-white [--conic-position:from_70deg_at_center_top]"
->>>>>>> 7e758350
         >
-          <div className="bg-background absolute bottom-0 left-0 z-20 h-40 w-[100%] [mask-image:linear-gradient(to_top,white,transparent)]" />
-          <div className="bg-background absolute bottom-0 left-0 z-20 h-[100%] w-40 [mask-image:linear-gradient(to_right,white,transparent)]" />
+          <div className="absolute bottom-0 left-0 z-20 h-40 w-[100%] bg-background [mask-image:linear-gradient(to_top,white,transparent)]" />
+          <div className="absolute bottom-0 left-0 z-20 h-[100%] w-40 bg-background [mask-image:linear-gradient(to_right,white,transparent)]" />
         </motion.div>
         <motion.div
           initial={{ opacity: 0.5, width: "15rem" }}
@@ -51,19 +46,14 @@
           style={{
             backgroundImage: `conic-gradient(var(--conic-position), var(--tw-gradient-stops))`,
           }}
-<<<<<<< HEAD
-          //@ts-expect-error framer please fix
-          className="bg-gradient-conic to-primary absolute inset-auto left-1/2 h-56 w-[30rem] from-transparent via-transparent text-white [--conic-position:from_290deg_at_center_top]"
-=======
           className="bg-gradient-conic absolute inset-auto left-1/2 h-56 w-[30rem] from-transparent via-transparent to-primary text-white [--conic-position:from_290deg_at_center_top]"
->>>>>>> 7e758350
         >
-          <div className="bg-background absolute right-0 bottom-0 z-20 h-[100%] w-40 [mask-image:linear-gradient(to_left,white,transparent)]" />
-          <div className="bg-background absolute right-0 bottom-0 z-20 h-40 w-[100%] [mask-image:linear-gradient(to_top,white,transparent)]" />
+          <div className="absolute bottom-0 right-0 z-20 h-[100%] w-40 bg-background [mask-image:linear-gradient(to_left,white,transparent)]" />
+          <div className="absolute bottom-0 right-0 z-20 h-40 w-[100%] bg-background [mask-image:linear-gradient(to_top,white,transparent)]" />
         </motion.div>
-        <div className="bg-background absolute top-1/2 h-48 w-full translate-y-12 scale-x-150 blur-2xl"></div>
+        <div className="absolute top-1/2 h-48 w-full translate-y-12 scale-x-150 bg-background blur-2xl"></div>
         <div className="absolute top-1/2 z-50 h-48 w-full bg-transparent opacity-10 backdrop-blur-md"></div>
-        <div className="bg-primary absolute inset-auto z-50 h-36 w-[28rem] -translate-y-1/2 rounded-full opacity-50 blur-3xl"></div>
+        <div className="absolute inset-auto z-50 h-36 w-[28rem] -translate-y-1/2 rounded-full bg-primary opacity-50 blur-3xl"></div>
         <motion.div
           initial={{ width: "8rem" }}
           whileInView={{ width: "16rem" }}
@@ -72,12 +62,7 @@
             duration: 0.8,
             ease: "easeInOut",
           }}
-<<<<<<< HEAD
-          //@ts-expect-error framer please fix
-          className="bg-primary absolute inset-auto z-30 h-36 w-64 -translate-y-[6rem] rounded-full blur-2xl"
-=======
           className="absolute inset-auto z-30 h-36 w-64 -translate-y-[6rem] rounded-full bg-primary blur-2xl"
->>>>>>> 7e758350
         ></motion.div>
         <motion.div
           initial={{ width: "15rem" }}
@@ -87,15 +72,10 @@
             duration: 0.8,
             ease: "easeInOut",
           }}
-<<<<<<< HEAD
-          //@ts-expect-error framer please fix
-          className="bg-primary absolute inset-auto z-50 h-0.5 w-[30rem] -translate-y-[7rem]"
-=======
           className="absolute inset-auto z-50 h-0.5 w-[30rem] -translate-y-[7rem] bg-primary"
->>>>>>> 7e758350
         ></motion.div>
 
-        <div className="bg-background absolute inset-auto z-40 h-44 w-full -translate-y-[12.5rem]"></div>
+        <div className="absolute inset-auto z-40 h-44 w-full -translate-y-[12.5rem] bg-background"></div>
       </div>
 
       <div className="relative z-50 flex -translate-y-80 flex-col items-center px-5">

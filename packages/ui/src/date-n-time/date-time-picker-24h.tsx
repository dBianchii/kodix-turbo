--- conflicted
+++ resolved
@@ -1,12 +1,7 @@
 "use client";
 
 import type { PopoverContentProps } from "@radix-ui/react-popover";
-<<<<<<< HEAD
-import { CalendarIcon } from "@radix-ui/react-icons";
-import { X } from "lucide-react";
-=======
-import { Calendar as CalendarIcon } from "lucide-react";
->>>>>>> 9c89f89f
+import { Calendar as CalendarIcon, X } from "lucide-react";
 import { useFormatter, useTranslations } from "next-intl";
 
 import { cn } from "../.";

--- conflicted
+++ resolved
@@ -1,10 +1,5 @@
 "use client";
 
-<<<<<<< HEAD
-import * as React from "react";
-=======
-import type { VariantProps } from "class-variance-authority";
->>>>>>> 30175a80
 import * as LabelPrimitive from "@radix-ui/react-label";
 
 import { cn } from ".";

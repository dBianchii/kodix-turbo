"use client";

<<<<<<< HEAD
import * as React from "react";
=======
import type { DialogProps } from "@radix-ui/react-dialog";
>>>>>>> 30175a80
import { Command as CommandPrimitive } from "cmdk";
import { SearchIcon } from "lucide-react";

import { cn } from ".";
import {
  Dialog,
  DialogContent,
  DialogDescription,
  DialogHeader,
  DialogTitle,
} from "./dialog";

const Command = ({
  className,
  ...props
}: React.ComponentProps<typeof CommandPrimitive>) => (
  <CommandPrimitive
    data-slot="command"
    className={cn(
      "bg-popover text-popover-foreground flex h-full w-full flex-col overflow-hidden rounded-md",
      className,
    )}
    {...props}
  />
);

const CommandDialog = ({
  title = "Command Palette",
  description = "Search for a command to run...",
  children,
  ...props
}: React.ComponentProps<typeof Dialog> & {
  title?: string;
  description?: string;
}) => {
  return (
    <Dialog {...props}>
      <DialogHeader className="sr-only">
        <DialogTitle>{title}</DialogTitle>
        <DialogDescription>{description}</DialogDescription>
      </DialogHeader>
      <DialogContent className="overflow-hidden p-0">
        <Command className="[&_[cmdk-group-heading]]:text-muted-foreground **:data-[slot=command-input-wrapper]:h-12 [&_[cmdk-group-heading]]:px-2 [&_[cmdk-group-heading]]:font-medium [&_[cmdk-group]]:px-2 [&_[cmdk-group]:not([hidden])_~[cmdk-group]]:pt-0 [&_[cmdk-input-wrapper]_svg]:h-5 [&_[cmdk-input-wrapper]_svg]:w-5 [&_[cmdk-input]]:h-12 [&_[cmdk-item]]:px-2 [&_[cmdk-item]]:py-3 [&_[cmdk-item]_svg]:h-5 [&_[cmdk-item]_svg]:w-5">
          {children}
        </Command>
      </DialogContent>
    </Dialog>
  );
};

const CommandInput = ({
  className,
  ...props
}: React.ComponentProps<typeof CommandPrimitive.Input>) => (
  <div
    data-slot="command-input-wrapper"
    className="flex h-9 items-center gap-2 border-b px-3"
    cmdk-input-wrapper=""
  >
    <SearchIcon className="mr-2 size-4 shrink-0 opacity-50" />
    <CommandPrimitive.Input
      data-slot="command-input"
      className={cn(
        "placeholder:text-muted-foreground flex h-10 w-full rounded-md bg-transparent py-3 text-sm outline-hidden disabled:cursor-not-allowed disabled:opacity-50",
        className,
      )}
      {...props}
    />
  </div>
);

const CommandList = ({
  className,
  ...props
}: React.ComponentProps<typeof CommandPrimitive.List>) => (
  <CommandPrimitive.List
    data-slot="command-list"
    className={cn(
      "max-h-[300px] scroll-py-1 overflow-x-hidden overflow-y-auto",
      className,
    )}
    {...props}
  />
);

function CommandEmpty({
  ...props
}: React.ComponentProps<typeof CommandPrimitive.Empty>) {
  return (
    <CommandPrimitive.Empty
      data-slot="command-empty"
      className="py-6 text-center text-sm"
      {...props}
    />
  );
}

function CommandGroup({
  className,
  ...props
}: React.ComponentProps<typeof CommandPrimitive.Group>) {
  return (
    <CommandPrimitive.Group
      data-slot="command-group"
      className={cn(
        "text-foreground [&_[cmdk-group-heading]]:text-muted-foreground overflow-hidden p-1 [&_[cmdk-group-heading]]:px-2 [&_[cmdk-group-heading]]:py-1.5 [&_[cmdk-group-heading]]:text-xs [&_[cmdk-group-heading]]:font-medium",
        className,
      )}
      {...props}
    />
  );
}

function CommandSeparator({
  className,
  ...props
}: React.ComponentProps<typeof CommandPrimitive.Separator>) {
  return (
    <CommandPrimitive.Separator
      data-slot="command-separator"
      className={cn("bg-border -mx-1 h-px", className)}
      {...props}
    />
  );
}

function CommandItem({
  className,
  ...props
}: React.ComponentProps<typeof CommandPrimitive.Item>) {
  return (
    <CommandPrimitive.Item
      data-slot="command-item"
      className={cn(
        "data-[selected=true]:bg-accent data-[selected=true]:text-accent-foreground [&_svg:not([class*='text-'])]:text-muted-foreground relative flex cursor-default items-center gap-2 rounded-sm px-2 py-1.5 text-sm outline-hidden select-none data-[disabled=true]:pointer-events-none data-[disabled=true]:opacity-50 [&_svg]:pointer-events-none [&_svg]:shrink-0 [&_svg:not([class*='size-'])]:size-4",
        className,
      )}
      {...props}
    />
  );
}

function CommandShortcut({
  className,
  ...props
}: React.ComponentProps<"span">) {
  return (
    <span
      data-slot="command-shortcut"
      className={cn(
        "text-muted-foreground ml-auto text-xs tracking-widest",
        className,
      )}
      {...props}
    />
  );
}

export {
  Command,
  CommandDialog,
  CommandInput,
  CommandList,
  CommandEmpty,
  CommandGroup,
  CommandItem,
  CommandShortcut,
  CommandSeparator,
};<|MERGE_RESOLUTION|>--- conflicted
+++ resolved
@@ -1,10 +1,5 @@
 "use client";
 
-<<<<<<< HEAD
-import * as React from "react";
-=======
-import type { DialogProps } from "@radix-ui/react-dialog";
->>>>>>> 30175a80
 import { Command as CommandPrimitive } from "cmdk";
 import { SearchIcon } from "lucide-react";
 

import type { Table } from "@tanstack/react-table";
import * as React from "react";
import { usePathname, useRouter, useSearchParams } from "next/navigation";
import { TrashIcon } from "@radix-ui/react-icons";

import { useI18n } from "@kdx/locales/client";
import { dataTableConfig } from "@kdx/shared";
<<<<<<< HEAD
import { useDebounce } from "@kdx/ui/hooks";

import type { DataTableFilterOption } from "./types";
import { cn } from "../../.";
=======
import { cn } from "@kdx/ui";

import type { DataTableFilterOption } from "./types";
>>>>>>> 3250f9eb
import { Button } from "../../button";
import { useDebounce } from "../../hooks";
import { Input } from "../../input";
import { Popover, PopoverContent, PopoverTrigger } from "../../popover";
import {
  Select,
  SelectContent,
  SelectGroup,
  SelectItem,
  SelectTrigger,
  SelectValue,
} from "../../select";
import { DataTableAdvancedFacetedFilter } from "./data-table-advanced-faceted-filter";

interface DataTableFilterItemProps<TData> {
  table: Table<TData>;
  selectedOption: DataTableFilterOption<TData>;
  selectedOptions: DataTableFilterOption<TData>[];
  setSelectedOptions: React.Dispatch<
    React.SetStateAction<DataTableFilterOption<TData>[]>
  >;
  defaultOpen: boolean;
}

export function DataTableFilterItem<TData>({
  table,
  selectedOption,
  selectedOptions,
  setSelectedOptions,
  defaultOpen,
}: DataTableFilterItemProps<TData>) {
  const t = useI18n();
  const router = useRouter();
  const pathname = usePathname();
  const searchParams = useSearchParams();

  const column = table.getColumn(
    selectedOption.value ? String(selectedOption.value) : "",
  );

  const selectedValues = new Set(
    selectedOptions.find((item) => item.value === column?.id)?.filterValues,
  );

  const filterValues = Array.from(selectedValues);
  const filterOperator = selectedOptions.find(
    (item) => item.value === column?.id,
  )?.filterOperator;

  const operators =
    selectedOption.options.length > 0
      ? dataTableConfig.selectableOperators
      : dataTableConfig.comparisonOperators;

  const [value, setValue] = React.useState(filterValues[0] ?? "");
  const debounceValue = useDebounce(value, 500);
  const [open, setOpen] = React.useState(defaultOpen);
  const [selectedOperator, setSelectedOperator] = React.useState(
    operators.find((c) => c.value === filterOperator) ?? operators[0],
  );

  // Create query string
  const createQueryString = React.useCallback(
    (params: Record<string, string | number | null>) => {
      const newSearchParams = new URLSearchParams(searchParams.toString());

      for (const [key, value] of Object.entries(params)) {
        if (value === null) {
          newSearchParams.delete(key);
        } else {
          newSearchParams.set(key, String(value));
        }
      }

      return newSearchParams.toString();
    },
    [searchParams],
  );

  // Update query string
  React.useEffect(() => {
    if (selectedOption.options.length > 0) {
      // key=value1.value2.value3~operator
      const newSearchParams = createQueryString({
        [String(selectedOption.value)]:
          filterValues.length > 0
            ? `${filterValues.join(".")}~${selectedOperator?.value}`
            : null,
      });
      router.push(`${pathname}?${newSearchParams}`);
    } else {
      // key=value~operator
      const newSearchParams = createQueryString({
        [String(selectedOption.value)]:
          debounceValue.length > 0
            ? `${debounceValue}~${selectedOperator?.value}`
            : null,
      });
      router.push(`${pathname}?${newSearchParams}`);
    }

    // eslint-disable-next-line react-hooks/exhaustive-deps
  }, [selectedOption, debounceValue, selectedOperator]);

  return (
    <Popover open={open} onOpenChange={setOpen}>
      <PopoverTrigger asChild>
        <Button
          variant="outline"
          size="sm"
          className={cn(
            "h-7 gap-0 truncate rounded-full",
            (selectedValues.size > 0 || value.length > 0) && "bg-muted/50",
          )}
        >
          <span className="font-medium capitalize">{selectedOption.label}</span>
          {selectedOption.options.length > 0
            ? selectedValues.size > 0 && (
                <span className="text-muted-foreground">
                  <span className="text-foreground">: </span>
                  {selectedValues.size > 2
                    ? `${selectedValues.size} selected`
                    : selectedOption.options
                        .filter((item) => selectedValues.has(item.value))
                        .map((item) => item.label)
                        .join(", ")}
                </span>
              )
            : value.length > 0 && (
                <span className="text-muted-foreground">
                  <span className="text-foreground">: </span>
                  {value}
                </span>
              )}
        </Button>
      </PopoverTrigger>
      <PopoverContent className="w-60 space-y-1.5 p-2" align="start">
        <div className="flex items-center space-x-1 pl-1 pr-0.5">
          <div className="flex flex-1 items-center space-x-1">
            <div className="text-xs capitalize text-muted-foreground">
              {selectedOption.label}
            </div>
            <Select
              value={selectedOperator?.value}
              onValueChange={(value) =>
                setSelectedOperator(operators.find((c) => c.value === value))
              }
            >
              <SelectTrigger className="h-auto w-fit truncate border-none px-2 py-0.5 text-xs hover:bg-muted/50">
                <SelectValue placeholder={selectedOperator?.label} />
              </SelectTrigger>
              <SelectContent>
                <SelectGroup>
                  {operators.map((item) => (
                    <SelectItem
                      key={item.value}
                      value={item.value}
                      className="py-1"
                    >
                      {item.label}
                    </SelectItem>
                  ))}
                </SelectGroup>
              </SelectContent>
            </Select>
          </div>
          <Button
            aria-label={t("Remove filter")}
            variant="ghost"
            size="icon"
            className="size-7 text-muted-foreground"
            onClick={() => {
              setSelectedOptions((prev) =>
                prev.filter((item) => item.value !== selectedOption.value),
              );

              const newSearchParams = createQueryString({
                [String(selectedOption.value)]: null,
              });
              router.push(`${pathname}?${newSearchParams}`);
            }}
          >
            <TrashIcon className="size-4" aria-hidden="true" />
          </Button>
        </div>
        {selectedOption.options.length > 0 ? (
          column && (
            <DataTableAdvancedFacetedFilter
              key={String(selectedOption.value)}
              column={column}
              title={selectedOption.label}
              options={selectedOption.options}
              selectedValues={selectedValues}
              setSelectedOptions={setSelectedOptions}
            />
          )
        ) : (
          <Input
            placeholder={t("Filter by")}
            className="h-8"
            value={value}
            onChange={(event) => setValue(event.target.value)}
            autoFocus
          />
        )}
      </PopoverContent>
    </Popover>
  );
}<|MERGE_RESOLUTION|>--- conflicted
+++ resolved
@@ -5,18 +5,11 @@
 
 import { useI18n } from "@kdx/locales/client";
 import { dataTableConfig } from "@kdx/shared";
-<<<<<<< HEAD
 import { useDebounce } from "@kdx/ui/hooks";
 
 import type { DataTableFilterOption } from "./types";
 import { cn } from "../../.";
-=======
-import { cn } from "@kdx/ui";
-
-import type { DataTableFilterOption } from "./types";
->>>>>>> 3250f9eb
 import { Button } from "../../button";
-import { useDebounce } from "../../hooks";
 import { Input } from "../../input";
 import { Popover, PopoverContent, PopoverTrigger } from "../../popover";
 import {
